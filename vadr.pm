--- conflicted
+++ resolved
@@ -94,12 +94,9 @@
 # vdr_FeatureSummaryStrand()
 # vdr_FeaturePositionSpecificValueBreakdown()
 #
-<<<<<<< HEAD
-=======
 # vdr_SegmentStartIdenticalToCds()
 # vdr_SegmentStopIdenticalToCds()
 #
->>>>>>> 5835e3fd
 # Subroutines related to alerts:
 # vdr_AlertInfoInitialize()
 # vdr_AlertInfoAdd()
@@ -1538,7 +1535,6 @@
   return;
 }
 
-
 #################################################################
 # Subroutine: vdr_SegmentStartIdenticalToCds()
 # Incept:     EPN, Mon Feb  1 15:58:25 2021
