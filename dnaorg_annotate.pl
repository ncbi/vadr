#!/usr/bin/env perl
# EPN, Mon Aug 10 10:39:33 2015 [development began on dnaorg_annotate_genomes.pl]
# EPN, Thu Feb 18 12:48:16 2016 [dnaorg_annotate.pl split off from dnaorg_annotate_genomes.pl]
#
use strict;
use warnings;
use Getopt::Long;
use Time::HiRes qw(gettimeofday);
use Bio::Easel::MSA;
use Bio::Easel::SqFile;

require "dnaorg.pm"; 
require "epn-options.pm";

#######################################################################################
# What this script does: 
#
# Given a set of homology models built for a reference accession
# created by a previous run of dnaorg_build.pl, this script uses those
# homology models to annotate the features (CDS and mature peptides)
# in other accessions, provided as a list as the lone command line
# argument. This script outputs tabular annotations and a list of
# errors found. 
#
# A list of subroutines can be found after the main script before
# the subroutines, on or about line 1000.
# 
# Immediately below are a list of the steps performed by this
# script. Each has a corresponding code block in the main script.
#
# Preliminaries: 
#   - process options
#   - output program banner and open output files
#   - parse the optional input files, if necessary
#   - make sure the required executables are executable
#
# Step 1.  Gather and process information on reference genome using Edirect.
# Step 2.  Fetch and process the reference genome sequence.
# Step 3.  Verify we have the model file that we need to do homology searches.
#
#    Steps 1-2 are very similar to those done in dnaorg_build.pl, but
#    dnaorg_build.pl and dnaorg_annotate,pl are run separately, perhaps
#    with a big time lag. Therefore, this script, in step 3, verifies 
#    that the models built by dnaorg_build.pl are still up-to-date with 
#    respect to the reference used in running this script.
#    The reference sequence is required to be the first accession 
#    listed in the accession list file.
#
# Step 4.  (OPTIONAL) Search for origin sequences, if --origin used.
#          The term "origin sequences" refers to the sequence around the position
#          numbered 1 in circular genomes. 
# Step 5.  Perform homology searches.
# Step 6.  Parse homology search results into usable data structures.
# Step 7.  Define names of all per-model and per-feature output files 
#          we're about to create.
# Step 8.  Fetch predicted matches into fasta files.
# Step 9.  For features modeled by multiple models (e.g. multi-exon CDS),
#          combine all relevant matches into predicted feature sequences.
# Step 10. For features modeled by multiple other features (e.g. CDS comprised
#          of multiple mature peptides), cocatenate the individual predicted feature
#          sequences into single sequences.
# Step 11. Examine each predicted feature to see if:
#          - start codon is valid
#          - where first in-frame stop exists (for all features with valid start codon)
#          Store the relevant information in @err_ftr_instances_AHH to either output later
#          or examine more later.
# Step 12. For all features that have a valid start but no in-frame
#          stop codon, look for an in-frame stop later in the sequence (downstream).
# Step 13. For all features with either a 'trc' or 'ext'
#          error, add a new stop position to the results_AAH
#          data structure, the 'corrected' stop. We utilize
#          the 'cumlen' values in the @mdl_results_AAH to 
#          simplify this for multi-exon features. 
# Step 14. Identify overlap and adjacency errors.
# Step 15. Finalize the mdl_results, and fill ftr_results and check
#          for incompatible error combinations.
# Step 16. Refetch corrected matches into new files.
# Step 17. For features modeled by multiple models (e.g. multi-exon CDS),
#          combine all relevant matches into corrected feature sequences.
# Step 18. For features modelled by multiple other features (e.g. CDS
#          comprised of multiple mature peptides) concatenate the
#          individual corrected feature sequences into single
#          sequences.
# Step 19. Translate corrected feature sequences into putative proteins.
# Step 20. (OPTIONAL) Create multiple alignments of DNA sequences, if --doalign.
# Step 21. (OPTIONAL) Create multiple alignments of protein sequences, if --doalign.
# Step 22. Output annotations and errors.
#
#######################################################################################
#
# Error identification:
#
# This script identifies and outputs a list of all errors in each of
# the accessions it annotates. Each type of error has an associated
# three letter error 'code'. The list of error codes is in the
# dnaorg.pm perl module file. It can also be found here:
#
#  /panfs/pan1/dnaorg/virseqannot/error_code_documentation/errorcodes.v5.documentation.txt
#
# The most complicated code in this script is related to identifying
# and storing these errors. Ideally, there would be one or a small set
# of functions that identified the errors. However, the current
# implementation has the identification of errors spread across 7
# functions. This is partly due to a imperfect design of the code, but
# also due to the requirement of identifying different types of errors
# at different stages of the analysis.
#
# For example, it is necessary to identify in-frame stops in the
# predicted hits (potential trc errors) before we can finalize our
# annotations (since the homology search software (Infernal) is not
# looking for start and stop codons). This means we need to identify
# potential trc errors early, and the identification of these errors
# will affect later errors, for example 'nm3' errors rely on the final
# annotation lengths and so cannot be computed until after all the
# 'trc' errors have been found.
#
# Another example is that CDS features that are comprised of mature
# peptides (type: cds-mp) cannot be examined for errors until all of
# the mature peptide annotations that comprise them are finalized.
# 
# The following table shows which errors are identified in which
# functions. There are two annotation types (annot_type) of features,
# which is why there are two columns under 'annot_type', namely the
# 'model' features which are annotated based on homology model
# predictions (type: 'mp' and 'cds-notmp') and 'multifeature' features
# which are based on the annotations of multiple other features (type:
# 'cds-mp'). The identification of errors for these two feature
# annotation types is done differently, and is often done in different
# functions.
# 
# The sequence column is only relevant for errors that are
# per-sequence, instead of per-feature. Currently the only
# per-sequence error is the ori error.
#
# List of functions in which errors may be detected: 
# 1. parse_esl_epn_translate_startstop_outfile()
# 2. results_calculate_corrected_stops()
# 3. results_calculate_overlaps_and_adjacencies() 
# 4. mdl_results_add_stp_nop_bd5_bd3_errors()
# 5. ftr_results_calculate()
# 6. find_origin_sequences()
# 7. MAIN (not a function but rather the main body of the script):
#
#              annot_type
#          -------------------
# errcode  model  multifeature sequence
# -------  -----  ------------ --------
# nop      4      N/A          N/A
# nm3      5      5            N/A
# bd5      4      N/A          N/A
# bd3      4      N/A          N/A
# olp      3      N/A          N/A
# str      1,4    1,5          N/A
# stp      1,2    1,5          N/A
# ajb      3      N/A          N/A
# aja      3      N/A          N/A                           
# trc      1,2    1,2          N/A
# ext      1,7,2  1,7,2        N/A
# ntr      5      N/A          N/A
# nst      1,7    1,7          N/A
# aji      N/A    5            N/A
# int      N/A    5            N/A
# inp      N/A    5            N/A
# ori      N/A    N/A          6
# 
#######################################################################################

# first, determine the paths to all modules, scripts and executables that we'll need
# we currently use hard-coded-paths for Infernal, HMMER and easel executables:
my $inf_exec_dir      = "/usr/local/infernal/1.1.1/bin/";
my $hmmer_exec_dir    = "/usr/local/hmmer/3.1/bin/";
my $esl_exec_dir      = "/usr/local/infernal/1.1.1/bin/";

# make sure the DNAORGDIR environment variable is set
my $dnaorgdir = $ENV{'DNAORGDIR'};
if(! exists($ENV{'DNAORGDIR'})) { 
    printf STDERR ("\nERROR, the environment variable DNAORGDIR is not set, please set it to the directory where you installed the dnaorg scripts and their dependencies.\n"); 
    exit(1); 
}
if(! (-d $dnaorgdir)) { 
    printf STDERR ("\nERROR, the dnaorg directory specified by your environment variable DNAORGDIR does not exist.\n"); 
    exit(1); 
}    
 
# determine other required paths to executables relative to $dnaorgdir
my $esl_fetch_cds     = $dnaorgdir . "/esl-fetch-cds/esl-fetch-cds.pl";
my $esl_epn_translate = $dnaorgdir . "/esl-epn-translate/esl-epn-translate.pl";
my $esl_ssplit        = $dnaorgdir . "/Bio-Easel/scripts/esl-ssplit.pl";

#########################################################
# Command line and option processing using epn-options.pm
#
# opt_HH: 2D hash:
#         1D key: option name (e.g. "-h")
#         2D key: string denoting type of information 
#                 (one of "type", "default", "group", "requires", "incompatible", "preamble", "help")
#         value:  string explaining 2D key:
#                 "type":          "boolean", "string", "integer" or "real"
#                 "default":       default value for option
#                 "group":         integer denoting group number this option belongs to
#                 "requires":      string of 0 or more other options this option requires to work, each separated by a ','
#                 "incompatiable": string of 0 or more other options this option is incompatible with, each separated by a ','
#                 "preamble":      string describing option for preamble section (beginning of output from script)
#                 "help":          string describing option for help section (printed if -h used)
#                 "setby":         '1' if option set by user, else 'undef'
#                 "value":         value for option, can be undef if default is undef
#
# opt_order_A: array of options in the order they should be processed
# 
# opt_group_desc_H: key: group number (integer), value: description of group for help output
my %opt_HH = ();      
my @opt_order_A = (); 
my %opt_group_desc_H = ();

# Add all options to %opt_HH and @opt_order_A.
# This section needs to be kept in sync (manually) with the &GetOptions call below
$opt_group_desc_H{"1"} = "basic options";
#     option            type       default               group   requires incompat    preamble-output                                 help-output    
opt_Add("-h",           "boolean", 0,                        0,    undef, undef,      undef,                                          "display this help",                                  \%opt_HH, \@opt_order_A);
opt_Add("-c",           "boolean", 0,                        1,    undef, undef,      "genome is closed (a.k.a. circular)",           "genome is closed (a.k.a circular)",                  \%opt_HH, \@opt_order_A);
opt_Add("-f",           "boolean", 0,                        1,"--dirout",undef,      "forcing directory overwrite (with --dirout)",  "force; if dir from --dirout exists, overwrite it",   \%opt_HH, \@opt_order_A);
opt_Add("-v",           "boolean", 0,                        1,    undef, undef,      "be verbose",                                   "be verbose; output commands to stdout as they're run", \%opt_HH, \@opt_order_A);
opt_Add("--dirout",     "string",  undef,                    1,    undef, undef,   "output directory specified as",                "specify output directory as <s>, not <ref accession>", \%opt_HH, \@opt_order_A);
opt_Add("--dirbuild",   "string",  undef,                    1,"--dirout",   undef,   "output directory used for dnaorg_build.pl",    "specify output directory used for dnaorg_build.pl as <s> (created with dnaorg_build.pl --dirout <s>), not <ref accession>", \%opt_HH, \@opt_order_A);
opt_Add("--origin",     "string",  undef,                    1,     "-c", undef,      "identify origin seq <s> in genomes",           "identify origin seq <s> in genomes, put \"|\" at site of origin (\"|\" must be escaped, i.e. \"\\|\"", \%opt_HH, \@opt_order_A);
opt_Add("--matpept",    "string",  undef,                    1,    undef, undef,      "using pre-specified mat_peptide info",         "read mat_peptide info in addition to CDS info, file <s> explains CDS:mat_peptide relationships", \%opt_HH, \@opt_order_A);
opt_Add("--nomatpept",  "boolean", 0,                        1,    undef,"--matpept", "ignore mat_peptide annotation",                "ignore mat_peptide information in reference annotation", \%opt_HH, \@opt_order_A);
opt_Add("--specstart",  "string",  undef,                    1,    undef, undef,      "using pre-specified alternate start codons",   "read specified alternate start codons per CDS from file <s>", \%opt_HH, \@opt_order_A);
opt_Add("--keep",       "boolean", 0,                        1,    undef, undef,      "leaving intermediate files on disk",           "do not remove intermediate files, keep them all on disk", \%opt_HH, \@opt_order_A);
opt_Add("--local",      "boolean", 0,                        1,    undef, undef,      "run cmscan locally instead of on farm",        "run cmscan locally instead of on farm", \%opt_HH, \@opt_order_A);
opt_Add("--errcheck",   "boolean", 0,                        1,    undef,"--local",   "consider any farm stderr output as indicating a job failure", "consider any farm stderr output as indicating a job failure", \%opt_HH, \@opt_order_A);
opt_Add("--nseq",       "integer", 5,                        1,    undef,"--local",   "number of sequences for each cmscan farm job", "set number of sequences for each cmscan farm job to <n>", \%opt_HH, \@opt_order_A);
opt_Add("--wait",       "integer", 500,                      1,    undef,"--local",   "allow <n> minutes for cmscan jobs on farm",    "allow <n> wall-clock minutes for cmscan jobs on farm to finish, including queueing time", \%opt_HH, \@opt_order_A);
opt_Add("--bigthresh",  "integer", 4000,                     1,    undef, undef,      "set minimum model length for using HMM mode to <n>", "set minimum model length for using HMM mode to <n>", \%opt_HH, \@opt_order_A);
<<<<<<< HEAD
opt_Add("--smallthresh","integer", 20,                       1,    undef, undef,      "set max model length for using max sensitivity mode to <n>", "set max model length for using max sensitivity mode to <n>", \%opt_HH, \@opt_order_A);
=======
opt_Add("--smallthresh","integer", 30,                       1,    undef, undef,      "set max model length for using max sensitivity mode to <n>", "set max model length for using max sensitivity mode to <n>", \%opt_HH, \@opt_order_A);
opt_Add("--mxsize",     "integer", 1024,                     1,"--doalign",undef,     "with --doalign, set --mxsize <n> to <n>",      "with --doalign, set --mxsize <n> for cmalign to <n>", \%opt_HH, \@opt_order_A);
>>>>>>> 5c41e1e3

$opt_group_desc_H{"2"} = "options for alternative modes";
 #       option               type   default                group  requires incompat                        preamble-output                                                      help-output    
opt_Add("--infasta",     "boolean", 0,                       2,"--refaccn", "--skipedirect,--skipfetch",   "single cmdline argument is a fasta file of sequences, not a list of accessions", "single cmdline argument is a fasta file of sequences, not a list of accessions", \%opt_HH, \@opt_order_A);
opt_Add("--refaccn",     "string",  undef,                   2,"--infasta", "--skipedirect,--skipfetch",   "specify reference accession is <s>",                                "specify reference accession is <s> (must be used in combination with --infasta)", \%opt_HH, \@opt_order_A);

$opt_group_desc_H{"3"} = "options that modify the tabular output file";
#       option               type   default                group  requires incompat preamble-output                                               help-output    
opt_Add("--tblfirst",    "boolean", 0,                      3,    undef,   undef,   "put first accession first on each .tbl page",               "include annotation for first accession on each page of .tbl output file", \%opt_HH, \@opt_order_A);
opt_Add("--tblnocomp",   "boolean", 0,                      3,    undef,   undef,   "do not compare annotations to existing GenBank annotation", "do not include information comparing predicted annotations to existing GenBank annotations", \%opt_HH, \@opt_order_A);

$opt_group_desc_H{"4"} = "options for skipping/adding optional stages";
#       option               type   default                group  requires incompat preamble-output                             help-output    
opt_Add("--doalign",    "boolean", 0,                       4,    undef,   undef,   "create nucleotide and protein alignments", "create nucleotide and protein alignments", \%opt_HH, \@opt_order_A);

$opt_group_desc_H{"5"} = "optional output files";
#       option       type       default                  group  requires incompat  preamble-output                          help-output    
opt_Add("--mdlinfo",    "boolean", 0,                        5,    undef, undef, "output internal model information",     "create file with internal model information",   \%opt_HH, \@opt_order_A);
opt_Add("--ftrinfo",    "boolean", 0,                        5,    undef, undef, "output internal feature information",   "create file with internal feature information", \%opt_HH, \@opt_order_A);
opt_Add("--seqinfo",    "boolean", 0,                        5,    undef, undef, "output internal sequence information",  "create file with internal sequence information", \%opt_HH, \@opt_order_A);
opt_Add("--errinfo",    "boolean", 0,                        5,    undef, undef, "output internal error information",     "create file with internal error information", \%opt_HH, \@opt_order_A);

$opt_group_desc_H{"6"} = "options for skipping stages and using files from earlier, identical runs, primarily useful for debugging";
#     option               type       default               group   requires    incompat                  preamble-output                                            help-output    
opt_Add("--skipedirect",   "boolean", 0,                       6,   undef,      "--nseq,--local,--wait",  "skip the edirect steps, use existing results",           "skip the edirect steps, use data from an earlier run of the script", \%opt_HH, \@opt_order_A);
opt_Add("--skipfetch",     "boolean", 0,                       6,   undef,      "--nseq,--local,--wait",  "skip the sequence fetching steps, use existing results", "skip the sequence fetching steps, use files from an earlier run of the script", \%opt_HH, \@opt_order_A);
opt_Add("--skipscan",      "boolean", 0,                       6,   undef,      "--nseq,--local,--wait",  "skip the cmscan step, use existing results",             "skip the cmscan step, use results from an earlier run of the script", \%opt_HH, \@opt_order_A);
opt_Add("--skiptranslate", "boolean", 0,                       6,"--skipscan",  undef,                    "skip the translation steps, use existing resutls",       "skip the translation steps, use results from an earlier run of the script", \%opt_HH, \@opt_order_A);


$opt_group_desc_H{"7"} = "TEMPORARY options for the alternative method of identifying origin sequences";
#     option               type       default               group   requires                                   incompat     preamble-output                                                         help-output    
opt_Add("--aorgmodel",     "string",  undef,                   7,   "-c,--aorgstart,--aorgoffset,--aorglen",   "--origin",  "use alternative origin method with model <s>",                         "use alternative origin method with origin model in <s>", \%opt_HH, \@opt_order_A);
opt_Add("--aorgstart",     "integer", 0,                       7,   "-c,--aorgmodel,--aorgoffset,--aorglen",   "--origin",  "origin begins at position <n> in --aorgmodel model",                   "origin begins at position <n> in --aorgmodel model",     \%opt_HH, \@opt_order_A);
opt_Add("--aorgoffset",    "integer", 0,                       7,   "-c,--aorgmodel,--aorgstart,--aorglen",    "--origin",  "first position of genome sequence is position <n> in origin sequence", "first position of genome sequence is position <n> in origin sequence", \%opt_HH, \@opt_order_A);
opt_Add("--aorglen",       "integer", 0,                       7,   "-c,--aorgmodel,--aorgstart,--aorgoffset", "--origin",  "length of origin sequence is <n>",                                     "length of origin sequence is <n>", \%opt_HH, \@opt_order_A);
opt_Add("--aorgethresh",   "real",    1.0,                     7,   "-c,--aorgmodel,--aorgstart,--aorgoffset", "--origin",  "E-value threshold for origin detection is <x>",                        "E-value threshold for origin detection is <x>", \%opt_HH, \@opt_order_A);
opt_Add("--aorgppthresh",  "real",    0.6,                     7,   "-c,--aorgmodel,--aorgstart,--aorgoffset", "--origin",  "average PP threshold for origin detection is <x>",                     "average PP threshold for origin detection is <x>", \%opt_HH, \@opt_order_A);

# This section needs to be kept in sync (manually) with the opt_Add() section above
my %GetOptions_H = ();
my $usage    = "Usage: dnaorg_annotate.pl [-options] <file with list of accessions to annotate>\n";
$usage      .= "\n";
$usage      .= "       OR\n";
$usage      .= "\n";
$usage      .= "       dnaorg_annotate.pl [-options] --refaccn <reference accession> --infasta <fasta sequence file with sequences to annotate>\n";
my $synopsis = "dnaorg_annotate.pl :: annotate sequences based on a reference annotation";
my $options_okay = 
    &GetOptions('h'            => \$GetOptions_H{"-h"}, 
# basic options
                'c'            => \$GetOptions_H{"-c"},
                'f'            => \$GetOptions_H{"-f"},
                'v'            => \$GetOptions_H{"-v"},
                'dirout=s'     => \$GetOptions_H{"--dirout"},
                'dirbuild=s'   => \$GetOptions_H{"--dirbuild"},
                'origin=s'     => \$GetOptions_H{"--origin"},
                'matpept=s'    => \$GetOptions_H{"--matpept"},
                'nomatpept'    => \$GetOptions_H{"--nomatpept"},
                'specstart=s'  => \$GetOptions_H{"--specstart"},
                'keep'         => \$GetOptions_H{"--keep"},
                'local'        => \$GetOptions_H{"--local"}, 
                'errcheck'     => \$GetOptions_H{"--errcheck"},  
                'nseq=s'       => \$GetOptions_H{"--nseq"}, 
                'wait=s'       => \$GetOptions_H{"--wait"},
                'bigthresh=s'  => \$GetOptions_H{"--bigthresh"},
                'smallthresh=s'=> \$GetOptions_H{"--smallthresh"},
                'mxsize=s'     => \$GetOptions_H{"--mxsize"},
# options for alternative modes
                'infasta'      => \$GetOptions_H{"--infasta"},
                'refaccn=s'    => \$GetOptions_H{"--refaccn"},
# options that affect tabular output file
                'tblfirst'     => \$GetOptions_H{"--tblfirst"},
                'tblnocomp'    => \$GetOptions_H{"--tblnocomp"},
# options for skipping/adding optional stages
                'doalign'      => \$GetOptions_H{"--doalign"},
# optional output files
                'mdlinfo'      => \$GetOptions_H{"--mdlinfo"},
                'ftrinfo'      => \$GetOptions_H{"--ftrinfo"}, 
                'seqinfo'      => \$GetOptions_H{"--seqinfo"}, 
                'errinfo'      => \$GetOptions_H{"--errinfo"},
# options for skipping stages, using earlier results
                'skipedirect'   => \$GetOptions_H{"--skipedirect"},
                'skipfetch'     => \$GetOptions_H{"--skipfetch"},
                'skipscan'      => \$GetOptions_H{"--skipscan"},
                'skiptranslate' => \$GetOptions_H{"--skiptranslate"}, 
# options for alternative origin detection method
                'aorgmodel=s'   => \$GetOptions_H{"--aorgmodel"},
                'aorgstart=s'   => \$GetOptions_H{"--aorgstart"},
                'aorglen=s'     => \$GetOptions_H{"--aorglen"},
                'aorgoffset=s'  => \$GetOptions_H{"--aorgoffset"}, 
                'aorgethresh=s' => \$GetOptions_H{"--aorgethresh"}, 
                'aorgppthresh=s'=> \$GetOptions_H{"--aorgppthresh"});

my $total_seconds = -1 * secondsSinceEpoch(); # by multiplying by -1, we can just add another secondsSinceEpoch call at end to get total time
my $executable    = $0;
my $date          = scalar localtime();
my $version       = "0.14";
my $releasedate   = "Sep 2016";

# make *STDOUT file handle 'hot' so it automatically flushes whenever we print to it
# it is printed to
select *STDOUT;
$| = 1;

# print help and exit if necessary
if((! $options_okay) || ($GetOptions_H{"-h"})) { 
  outputBanner(*STDOUT, $version, $releasedate, $synopsis, $date);
  opt_OutputHelp(*STDOUT, $usage, \%opt_HH, \@opt_order_A, \%opt_group_desc_H);
  if(! $options_okay) { die "ERROR, unrecognized option;"; }
  else                { exit 0; } # -h, exit with 0 status
}

# check that number of command line args is correct
if(scalar(@ARGV) != 1) {   
  print "Incorrect number of command line arguments.\n";
  print $usage;
  print "\nTo see more help on available options, do dnaorg_annotate.pl -h\n\n";
  exit(1);
}
my ($listfile) = (@ARGV);

# set options in opt_HH
opt_SetFromUserHash(\%GetOptions_H, \%opt_HH);

# validate options (check for conflicts)
opt_ValidateSet(\%opt_HH, \@opt_order_A);

# validate origin sequence if necessary
my $origin_offset = undef;
my $origin_seq = undef;
if(opt_IsUsed("--origin", \%opt_HH)) { 
  $origin_seq = opt_Get("--origin", \%opt_HH);
  $origin_seq =~ tr/a-z/A-Z/; # capitalize origin seq
  $origin_offset = validate_origin_seq($origin_seq);
  $origin_seq =~ s/\|//; # remove the single "|"
}

# validate alternative origin detection options if necessary
if(opt_IsUsed("--aorgmodel", \%opt_HH)) { 
  my $aorg_model  = opt_Get("--aorgmodel", \%opt_HH);
  if(! -s $aorg_model) { 
    die "ERROR with --aorgmodel <s>, $aorg_model does not exist or is empty"; 
  }    
  my $aorg_offset = opt_Get("--aorgoffset", \%opt_HH);
  my $aorg_len    = opt_Get("--aorglen",  \%opt_HH);
  if(($aorg_offset <= 0) || ($aorg_offset > $aorg_len)) { 
    die "ERROR with --aorgoffset <n>, <n> must be greater than 0 and less than or equal to <n> from --aorglen";
  }
}

my $dir_build  = opt_Get("--dirbuild", \%opt_HH);  # this will be undefined unless --dirbuild set on cmdline
my $dir_out    = opt_Get("--dirout",   \%opt_HH);  # this will be undefined unless --dirout set on cmdline
my $do_matpept = opt_IsOn("--matpept", \%opt_HH);  # this will be '0' unless --matpept set on cmdline 

if(defined $dir_out) { 
  $dir_out =~ s/\/$//; # remove final '/' if there is one
}
if(defined $dir_build) { 
  $dir_build =~ s/\/$//; # remove final '/' if there is one
}

# if --infasta used, $listfile is actually a fasta file
my $infasta_file = undef;
my $do_infasta = 0;
if(opt_Get("--infasta", \%opt_HH)) { 
  $infasta_file = $listfile;
  $listfile = undef;
  $do_infasta = 1;
}

###############
# Preliminaries
###############
# first, parse the list file, we need to do this first because we need
# to know what the reference accession <refaccn> is to check if the
# directory <refaccn> exists
my $cmd;               # a command to run with runCommand()
my @early_cmd_A = ();  # array of commands we run before our log file is opened
my %seq_info_HA = ();  # hash of arrays, values are arrays with index range [0..$nseq-1];
                       # 1st dim keys are "seq_name", "accn_name", "seq_len", "accn_len".
                       # $seq_info_HA{"accn_name"}[0] is our reference accession
@{$seq_info_HA{"accn_name"}} = ();

my %infasta_ref_seq_info_HA = ();  # hash of arrays, for reference sequence information. 
                                   # only used if --infasta used. Actually only stores information
                                   # on 1 sequence, so could be just a hash, but it is a hash of 
                                   # single element arrays so that it is the same type of data
                                   # structure as %seq_info_HA so we can pass it into 
                                   # functions (namely wrapperGetInfoUsingEdirect) in place
                                   # of %seq_info_HA.
                                   # 1st dim keys are "seq_name", "accn_name", "seq_len", "accn_len".
                                   # $infasta_ref_seq_info_HA{"accn_name"}[0] is our reference accession

my $nseq = 0;
my $ref_accn = undef;
if(! defined $infasta_file) { # default mode
  parseListFile($listfile, 1, $seq_info_HA{"accn_name"}, undef); # 1 
  $nseq = scalar(@{$seq_info_HA{"accn_name"}});
  $ref_accn = $seq_info_HA{"accn_name"}[0];
}
else { # --infasta used
  if(! (opt_Get("--refaccn", \%opt_HH))) { 
    # we should never get here, because epn-options.pm should have enforced that
    # --refaccn and --infasta were both used if one was, but we do a second check
    # here just to make sure
    DNAORG_FAIL("ERROR, --infasta requires --refaccn", 1, undef);
  }
  else { 
    $ref_accn = opt_Get("--refaccn", \%opt_HH);
    stripVersion(\$ref_accn);
    # initialize the sequence info hash of arrays
  }
}

# determine the directory in which dnaorg_build files are in ($dir_build)
# it will already be defined if --dirbuild was used
if(! defined $dir_build) { 
  $dir_build = $ref_accn;
  if(! -d $dir_build) {
    DNAORG_FAIL(sprintf("ERROR, directory $dir_build (%s) does not exist.\nDid you run \"dnaorg_build.pl $dir_build\" yet? If not, you need to do that first.", opt_IsUsed("--refaccn", \%opt_HH) ? "specified with --refaccn" : "first accession from in $listfile"), 1, undef);
  }
}
else { # --dirbuild was used on the command line
  # currently --dirbuild requires --dirout (enforced by epn-options.pm) but we double
  # check that if --dirbuild is on, then --dirout must be too here (just to be safe)
  if(! defined $dir_out) { 
    DNAORG_FAIL("ERROR the --dirbuild option requires the --dirout option be used also", 1, undef);
  }
  if(! -d $dir_build) {
    DNAORG_FAIL("ERROR, directory $dir_build (specified with --dirbuild) does not exist.\nDid you run \"dnaorg_build.pl --dirout $dir_build\" yet? If not, you need to do that first.", 1, undef);
  }
}

# determine the directory we'll put output files in,
# it will already be defined if --dirout was used
if(! defined $dir_out) { 
  $dir_out = $ref_accn;
}
else { 
  # --dirout was used to specify $dir_out
  # if it already exists (and it's not $ref_accn and it's not $dir_build) 
  # check if one of the skip options was used (begin with --skip) 
  # if so, try to use it. Else tell user to either rerun with -f
  # or delete it.
  if(($dir_out ne $ref_accn) && ($dir_out ne $dir_build)) { 
    if(-d $dir_out) { 
      $cmd = "rm -rf $dir_out";
      if(opt_Get("-f", \%opt_HH)) { # -f used, always remove it
        runCommand($cmd, opt_Get("-v", \%opt_HH), undef); push(@early_cmd_A, $cmd); 
      }
      else { # dirout exists but -f not used
        if(! ((opt_IsUsed("--skipedirect",   \%opt_HH)) || 
              (opt_IsUsed("--skipfetch",     \%opt_HH)) || 
              (opt_IsUsed("--skipscan",      \%opt_HH)) || 
              (opt_IsUsed("--skiptranslate", \%opt_HH)))) { 
          die "ERROR directory named $dir_out (specified with --dirout) already exists. Remove it, or use -f to overwrite it."; 
        }
        # if a --skip option is used, we just press on
      }
    }
    elsif(-e $dir_out) { 
      $cmd = "rm $dir_out";
      if(opt_Get("-f", \%opt_HH)) { runCommand($cmd, opt_Get("-v", \%opt_HH), undef); push(@early_cmd_A, $cmd); }
      else                        { die "ERROR a file named $dir_out (specified with --dirout) already exists. Remove it, or use -f to overwrite it."; }
    }
  }
}
# if $dir_out does not exist, create it
if(! -d $dir_out) {
  $cmd = "mkdir $dir_out";
  runCommand($cmd, opt_Get("-v", \%opt_HH), undef); push(@early_cmd_A, $cmd);
}

my $dir_out_tail   = $dir_out;
my $dir_build_tail = $dir_build;
$dir_out_tail   =~ s/^.+\///; # remove all but last dir
$dir_build_tail =~ s/^.+\///; # remove all but last dir
my $out_root   = $dir_out .   "/" . $dir_out_tail   . ".dnaorg_annotate";
my $build_root = $dir_build . "/" . $dir_build_tail . ".dnaorg_build";

#############################################
# output program banner and open output files
#############################################
# output preamble
my @arg_desc_A = ();
my @arg_A      = ();

if(defined $listfile) { 
  push(@arg_desc_A, "file with list of accessions");
  push(@arg_A, $listfile);
}
elsif(defined $infasta_file) { 
  push(@arg_desc_A, "fasta file with sequences to annotate (--infasta)");
  push(@arg_A, $infasta_file);
}
else { 
  DNAORG_FAIL("ERROR, both listfile and infasta_file are undefined...", 1, undef);
}

outputBanner(*STDOUT, $version, $releasedate, $synopsis, $date);
opt_OutputPreamble(*STDOUT, \@arg_desc_A, \@arg_A, \%opt_HH, \@opt_order_A);

# open the log and command files:
# set output file names and file handles, and open those file handles
my %ofile_info_HH = ();  # hash of information on output files we created,
                         # 1D keys: 
                         #  "fullpath":  full path to the file
                         #  "nodirpath": file name, full path minus all directories
                         #  "desc":      short description of the file
                         #  "FH":        file handle to output to for this file, maybe undef
                         # 2D keys (at least initially)
                         #  "log":  log file of what's output to stdout
                         #  "cmd":  command file with list of all commands executed
                         #  "list": file with list of all output files created

# open the log and command files 
openAndAddFileToOutputInfo(\%ofile_info_HH, "log",  $out_root . ".log",  1, "Output printed to screen");
openAndAddFileToOutputInfo(\%ofile_info_HH, "cmd",  $out_root . ".cmd",  1, "List of executed commands");
openAndAddFileToOutputInfo(\%ofile_info_HH, "list", $out_root . ".list", 1, "List and description of all output files");
my $log_FH = $ofile_info_HH{"FH"}{"log"};
my $cmd_FH = $ofile_info_HH{"FH"}{"cmd"};
# output files are all open, if we exit after this point, we'll need
# to close these first.

# open gap info files, if --doalign
if(opt_Get("--doalign", \%opt_HH))  { 
  openAndAddFileToOutputInfo(\%ofile_info_HH, "gap_perseq_all",     $out_root . ".gap.perseq-all.txt",     1, "Per sequence gap information (all gaps)");
  openAndAddFileToOutputInfo(\%ofile_info_HH, "gap_perseq_not3",    $out_root . ".gap.perseq-not3.txt",    1, "Per sequence gap information (gaps not a multiple of 3)");
  openAndAddFileToOutputInfo(\%ofile_info_HH, "gap_perseq_special", $out_root . ".gap.perseq-special.txt", 1, "Per sequence gap information (special gaps)");
  openAndAddFileToOutputInfo(\%ofile_info_HH, "gap_pergap_all",     $out_root . ".gap.pergap-all.txt",     1, "Per gap information (all gaps)");
  openAndAddFileToOutputInfo(\%ofile_info_HH, "gap_pergap_not3",    $out_root . ".gap.pergap-not3.txt",    1, "Per gap information (gaps not a multiple of 3)");
  openAndAddFileToOutputInfo(\%ofile_info_HH, "gap_pergap_special", $out_root . ".gap.pergap-special.txt", 1, "Per gap information (special gaps)");
}

# open optional output files
if(opt_Get("--mdlinfo", \%opt_HH)) { 
  openAndAddFileToOutputInfo(\%ofile_info_HH, "mdlinfo", $out_root . ".mdlinfo", 1, "Model information (created due to --mdlinfo)");
}
if(opt_Get("--ftrinfo", \%opt_HH)) { 
  openAndAddFileToOutputInfo(\%ofile_info_HH, "ftrinfo", $out_root . ".ftrinfo", 1, "Feature information (created due to --ftrinfo)");
}
if(opt_Get("--seqinfo", \%opt_HH)) { 
  openAndAddFileToOutputInfo(\%ofile_info_HH, "seqinfo", $out_root . ".seqinfo", 1, "Sequence information (created due to --seqinfo)");
}
if(opt_Get("--errinfo", \%opt_HH)) { 
  openAndAddFileToOutputInfo(\%ofile_info_HH, "errinfo", $out_root . ".errinfo", 1, "Error information (created due to --errinfo)");
}

# now we have the log file open, output the banner there too
outputBanner($log_FH, $version, $releasedate, $synopsis, $date);
opt_OutputPreamble($log_FH, \@arg_desc_A, \@arg_A, \%opt_HH, \@opt_order_A);

# output any commands we already executed to $log_FH
foreach $cmd (@early_cmd_A) { 
  print $cmd_FH $cmd . "\n";
}

##############################################
# parse the optional input files, if necessary
##############################################
# --matpept <f>
my @cds2pmatpept_AA = (); # 1st dim: cds index (-1, off-by-one), 2nd dim: value array of primary matpept indices that comprise this CDS
my @cds2amatpept_AA = (); # 1st dim: cds index (-1, off-by-one), 2nd dim: value array of all     matpept indices that comprise this CDS
if($do_matpept) { 
  parseMatPeptSpecFile(opt_Get("--matpept", \%opt_HH), \@cds2pmatpept_AA, \@cds2amatpept_AA, $ofile_info_HH{"FH"});
}
# --specstart <f>
my @specstart_AA = (); # 1st dim: cds index (-1, off-by-one), 2nd dim: value array of allowed start codons for this CDS
if(opt_IsOn("--specstart", \%opt_HH)) { 
  parseSpecStartFile(opt_Get("--specstart", \%opt_HH), \@specstart_AA, $ofile_info_HH{"FH"});
}

###################################################
# make sure the required executables are executable
###################################################
my %execs_H = (); # hash with paths to all required executables
$execs_H{"cmscan"}        = $inf_exec_dir   . "cmscan";
$execs_H{"cmalign"}       = $inf_exec_dir   . "cmalign";
$execs_H{"hmmbuild"}      = $hmmer_exec_dir . "hmmbuild";
$execs_H{"hmmalign"}      = $hmmer_exec_dir . "hmmalign";
$execs_H{"esl-reformat"}  = $esl_exec_dir   . "esl-reformat";
$execs_H{"esl_fetch_cds"} = $esl_fetch_cds;
$execs_H{"esl_ssplit"}    = $esl_ssplit;
validateExecutableHash(\%execs_H, $ofile_info_HH{"FH"});

###########################################################################
# Step 0. Read the dnaorg_build.pl consopts file and make sure that it
#         agrees with the options set here.
###########################################################################
my $progress_w = 85; # the width of the left hand column in our progress output, hard-coded
my $start_secs = outputProgressPrior("Verifying options are consistent with options used for dnaorg_build.pl", $progress_w, $log_FH, *STDOUT);
validate_options_are_consistent_with_dnaorg_build($build_root . ".consopts", \%opt_HH, $ofile_info_HH{"FH"});
outputProgressComplete($start_secs, undef, $log_FH, *STDOUT);

###########################################################################
# Step 1. Gather and process information on reference genome using Edirect.
###########################################################################
my $progress_str = sprintf("Gathering information on %d sequences using edirect", $nseq);
if(opt_Get("--skipedirect", \%opt_HH)) { 
  $progress_str = sprintf("Processing information on %d sequences fetched earlier using edirect", $nseq);
}
elsif(opt_Get("--infasta", \%opt_HH)) { 
  $progress_str = "Processing input fasta file";
}
$start_secs = outputProgressPrior($progress_str, $progress_w, $log_FH, *STDOUT);

my %cds_tbl_HHA = ();   # CDS data from .cds.tbl file, hash of hashes of arrays, 
                        # 1D: key: accession
                        # 2D: key: column name in gene ftable file
                        # 3D: per-row values for each column
my %mp_tbl_HHA = ();    # mat_peptide data from .matpept.tbl file, hash of hashes of arrays, 
                        # 1D: key: accession
                        # 2D: key: column name in gene ftable file
                        # 3D: per-row values for each column


# Call the wrapper function that does the following:
#  1) creates the edirect .mat_peptide file, if necessary
#  2) creates the edirect .ftable file
#  3) creates the length file
#  4) parses the edirect .mat_peptide file, if necessary
#  5) parses the edirect .ftable file
#  6) parses the length file

my $orig_infasta_file = $infasta_file;
my $outfasta_file     = (opt_Get("-c", \%opt_HH)) ? $out_root . ".fg.fa" : undef;
if(defined $infasta_file) { 
  # note that we pass in a reference to %ref_seq_info_HA to wrapperGetInfoUsingEdirect()
  # and *not* a reference to %seq_info_HA. We will use %infasta_ref_seq_info_HA to 
  # store information on the reference sequence only.
  wrapperGetInfoUsingEdirect(undef, $ref_accn, $build_root, \%cds_tbl_HHA, \%mp_tbl_HHA, \%infasta_ref_seq_info_HA, \%ofile_info_HH,
                             \%opt_HH, $ofile_info_HH{"FH"}); 
  $nseq = process_input_fasta_file($infasta_file, $outfasta_file, \%seq_info_HA, \%opt_HH, $ofile_info_HH{"FH"}); 
  if(defined $outfasta_file) { # this will be true if -c
    $infasta_file = $outfasta_file; 
  }
}
else { # --infasta not used (default)
  wrapperGetInfoUsingEdirect($listfile, $ref_accn, $out_root, \%cds_tbl_HHA, \%mp_tbl_HHA, \%seq_info_HA, \%ofile_info_HH,
                             \%opt_HH, $ofile_info_HH{"FH"}); 
}

if($do_matpept) {  
  # validate the CDS:mat_peptide relationships that we read from the $matpept input file
  matpeptValidateCdsRelationships(\@cds2pmatpept_AA, \%{$cds_tbl_HHA{$ref_accn}}, \%{$mp_tbl_HHA{$ref_accn}}, opt_Get("-c", \%opt_HH), $seq_info_HA{"accn_len"}[0], $ofile_info_HH{"FH"});
}
outputProgressComplete($start_secs, undef, $log_FH, *STDOUT);

#########################################################
# Step 2. Fetch and process the reference genome sequence
##########################################################
my $step_desc = opt_Get("--skipfetch", \%opt_HH) ? "Processing the reference genome from previously fetched sequence file" : "Fetching all sequences and processing the reference genome";
$start_secs = outputProgressPrior($step_desc, $progress_w, $log_FH, *STDOUT);
my %mdl_info_HA = ();  # hash of arrays, values are arrays [0..$nmdl-1];
                       # see dnaorg.pm::validateModelInfoHashIsComplete() for list of all keys
                       # filled in wrapperFetchAndProcessReferenceSequence()
my %ftr_info_HA = ();  # hash of arrays, values are arrays [0..$nftr-1], 
                       # see dnaorg.pm::validateFeatureInfoHashIsComplete() for list of all keys
                       # filled in wrapperFetchAndProcessReferenceSequence()
my $sqfile = undef;    # pointer to the Bio::Easel::SqFile object we'll open in wrapperFetchAllSequencesAndProcessReferenceSequence()

# Call the wrapper function that does the following:
#   1) fetches the sequences listed in @{$seq_info_HAR->{"accn_name"} into a fasta file 
#      and indexes that fasta file, the reference sequence is $seq_info_HAR->{"accn_name"}[0].
#   2) determines information for each feature (strand, length, coordinates, product) in the reference sequence
#   3) determines type of each reference sequence feature ('cds-mp', 'cds-notmp', or 'mp')
#   4) fetches the reference sequence feature and populates information on the models and features
wrapperFetchAllSequencesAndProcessReferenceSequence(\%execs_H, \$sqfile, $out_root, $build_root, 
                                                    ($do_infasta) ? $infasta_ref_seq_info_HA{"accn_name"}[0] : undef,
                                                    ($do_infasta) ? $infasta_ref_seq_info_HA{"accn_len"}[0]  : undef,
                                                    ($do_infasta) ? $infasta_ref_seq_info_HA{"seq_len"}[0]   : undef,
                                                    ($do_infasta) ? $infasta_file                            : undef,
                                                    \%cds_tbl_HHA,
                                                    ($do_matpept) ? \%mp_tbl_HHA      : undef, 
                                                    ($do_matpept) ? \@cds2pmatpept_AA : undef, 
                                                    ($do_matpept) ? \@cds2amatpept_AA : undef, 
                                                    \%mdl_info_HA, \%ftr_info_HA, \%seq_info_HA, 
                                                    \%opt_HH, \%ofile_info_HH);

# verify our model, feature, and sequence info hashes are complete, 
# if validateFeatureInfoHashIsComplete() fails then the program will exit with an error message
my $nftr = validateFeatureInfoHashIsComplete  (\%ftr_info_HA, undef, $ofile_info_HH{"FH"}); # nftr: number of features
my $nmdl = validateModelInfoHashIsComplete    (\%mdl_info_HA, undef, $ofile_info_HH{"FH"}); # nmdl: number of homology models
if($nseq != validateSequenceInfoHashIsComplete(\%seq_info_HA, undef, \%opt_HH, $ofile_info_HH{"FH"})) { 
  if(defined $listfile) { 
    DNAORG_FAIL(sprintf("ERROR, number of stored sequences (%d) in seq_info_HA differs from number of accessions read from $listfile (%d)", validateSequenceInfoHashIsComplete(\%seq_info_HA, undef, \%opt_HH, $ofile_info_HH{"FH"}), $nseq), $ofile_info_HH{"FH"});
    # $seq_info_HA won't have any duplicate accessions because it was initially filled by parseListFile()
    # which dies if any duplicates are found. However, if somehow there were duplicates in %seq_info_HA,
    # validateSequenceInfoHashComplete() will die in error.
  }
  else { # --infasta enabled 
    DNAORG_FAIL(sprintf("ERROR, number of stored sequences (%d) in seq_info_HA differs from number of accessions read from $orig_infasta_file (%d)", validateSequenceInfoHashIsComplete(\%seq_info_HA, undef, \%opt_HH, $ofile_info_HH{"FH"}), $nseq), 1, $ofile_info_HH{"FH"});
  }
}    

outputProgressComplete($start_secs, undef, $log_FH, *STDOUT);

##############################################################################
# Step 3. Verify we have the model files that we need to do homology searches
##############################################################################
my @model_file_A = (); # array of the model files we need
for(my $i = 0; $i < $nmdl; $i++) { 
  my $model_file = $build_root . ".$i.cm";
  if(! -s $model_file) { 
    DNAORG_FAIL("ERROR CM file $model_file should exist but it does not. Did you (successfully) run dnaorg_build.pl?", 1, $ofile_info_HH{"FH"});
  }
  for my $suffix ("i1m", "i1i", "i1f", "i1p") { 
    my $file = $model_file . "." . $suffix;
    if(! -s $file) { 
      DNAORG_FAIL("ERROR CM index file $file should exist but it does not. Did you (successfully) run dnaorg_build.pl?", 1, $ofile_info_HH{"FH"});
    }
  }
  # set mdl_info_HAR->{"cmfile"}[$i]
  $mdl_info_HA{"cmfile"}[$i] = $model_file;
}

# Validate the CMs we are about to use to annotate were actually created
# for the current reference sequence and annotation (same accession
# and features (CDS, etc.)).
# 
# One subtle case occurs when the accession name gets changed because
# a non-RefSeq sequence got promoted to become a RefSeq; in that
# RefSeq promotion case, the accession name will change and the script
# has to be rerun.
if(defined $infasta_file) { 
  $start_secs = outputProgressPrior("Skipping verification that CMs created for current reference $ref_accn (--infasta)", $progress_w, $log_FH, *STDOUT);
}
else { 
  $start_secs = outputProgressPrior("Verifying CMs were created for current reference $ref_accn", $progress_w, $log_FH, *STDOUT);
  validate_cms_built_from_reference(\%mdl_info_HA, \%opt_HH, \%ofile_info_HH);
}


outputProgressComplete($start_secs, undef, $log_FH, *STDOUT);

###################################################################
# Step 4. (OPTIONAL) Search for origin sequences, if --origin used
###################################################################
# initialize error data structures
my %err_info_HA = (); 
initializeHardCodedErrorInfoHash(\%err_info_HA, $ofile_info_HH{"FH"});

my @err_ftr_instances_AHH = ();
my %err_seq_instances_HH = ();
error_instances_initialize_AHH(\@err_ftr_instances_AHH, \%err_seq_instances_HH, \%err_info_HA, \%ftr_info_HA, $ofile_info_HH{"FH"});

if(opt_IsUsed("--origin", \%opt_HH)) { 
  $start_secs = outputProgressPrior("Identifying origin sequences", $progress_w, $log_FH, *STDOUT);
  find_origin_sequences($sqfile, $origin_seq, \%seq_info_HA, \%err_seq_instances_HH, \%err_info_HA, \%opt_HH, $ofile_info_HH{"FH"}); 
  outputProgressComplete($start_secs, undef, $log_FH, *STDOUT);
}

#############
# TEMPORARY alternative origin detection method
#############
if(opt_IsUsed("--aorgmodel", \%opt_HH)) { 
  $start_secs = outputProgressPrior("Identifying origin sequences with profile HMM method", $progress_w, $log_FH, *STDOUT);
  aorg_find_origin_sequences($ofile_info_HH{"fullpath"}{"fasta"}, $sqfile, \%execs_H, $out_root, \%seq_info_HA, \%err_seq_instances_HH, \%err_info_HA, \%opt_HH, \%ofile_info_HH); 
  outputProgressComplete($start_secs, undef, $log_FH, *STDOUT);
}

####################################
# Step 5. Perform homology searches
####################################
my $seq_file = $ofile_info_HH{"fullpath"}{"fasta"};
validateFileExistsAndIsNonEmpty($seq_file, "dnaorg_annotate.pl:main", $ofile_info_HH{"FH"});

# determine how many sequence files we need to split $seq_file into to satisfy <n> sequences
# per job (where n is from --nseq <n>). If more than 1 and --local not used, we split up 
# the sequence file and submit jobs to farm, if only 1 or --local used, we just run it locally
my $nseqfiles = int($nseq / opt_Get("--nseq", \%opt_HH)); 
# int() takes the floor, so there can be a nonzero remainder. We don't add 1 though, 
# because split_fasta_file() will return the actual number of sequence files created
# and we'll use that as the number of jobs subsequently. $nfarmjobs is currently only
# the 'target' number of sequence files that we pass into split_fasta_file().
if($nseqfiles == 0) { $nseqfiles = 1; }

# concatenated tblout file, created by concatenating all of the @tmp_tblout_file_A files
my $tblout_file = $out_root . ".tblout";

# split up the CM file into individual CM files (if necessary)
my @tmp_tblout_file_A = (); # the array of tblout files, we'll remove after we're done, unless --keep
my @tmp_seq_file_A = ();    # the array of sequence files we'll remove after we're done, unless --keep (empty if we run locally)
my @tmp_err_file_A = ();    # the array of error files we'll remove after we're done, unless --keep (empty if we run locally)

if(! opt_Get("--skipscan", \%opt_HH)) { 
  if(($nseqfiles == 1) || (opt_Get("--local", \%opt_HH))) { 
    # run jobs locally
    $start_secs = outputProgressPrior("Running cmscan locally", $progress_w, $log_FH, *STDOUT);
    # run a different cmscan run for each file
    for(my $m = 0; $m < $nmdl; $m++) { 
      my $tmp_tblout_file = $out_root . ".m" . ($m+1) . ".tblout";
      my $tmp_stdout_file = opt_Get("-v", \%opt_HH) ? $out_root . ".m" . ($m+1) . ".cmscan" : "/dev/null";
      my $do_max = ($mdl_info_HA{"length"}[$m] <= (opt_Get("--smallthresh", \%opt_HH))) ? 1 : 0; # do not filter for very short models
      my $do_big = ($mdl_info_HA{"length"}[$m] >= (opt_Get("--bigthresh",   \%opt_HH))) ? 1 : 0; # use HMM mode for big models
      run_cmscan($execs_H{"cmscan"}, 1, $do_max, $do_big, $mdl_info_HA{"cmfile"}[$m], $seq_file, $tmp_stdout_file, $tmp_tblout_file, \%opt_HH, \%ofile_info_HH); # 1: run locally
      push(@tmp_tblout_file_A, $tmp_tblout_file);
    }
  }
  else { 
    # we need to split up the sequence file, and submit a separate set of cmscan jobs (one per model) for each
    my $nfasta_created = split_fasta_file($execs_H{"esl_ssplit"}, $seq_file, $nseqfiles, \%opt_HH, \%ofile_info_HH);
    # split_fasta_file will return the actual number of fasta files created, 
    # which can differ from the requested amount (which is $nseqfiles) that we pass in. It will put $nseq/$nseqfiles
    # in each file, which often means we have to make $nseqfiles+1 files.

    my $nfarmjobs = $nfasta_created * $nmdl;
    # now submit a job for each
    $start_secs = outputProgressPrior("Submitting $nfarmjobs cmscan jobs to the farm", $progress_w, $log_FH, *STDOUT);
    for(my $s = 1; $s <= $nfasta_created; $s++) { 
      my $tmp_seq_file = $seq_file . "." . $s;
      push(@tmp_seq_file_A,    $tmp_seq_file);
      for(my $m = 0; $m < $nmdl; $m++) { 
        my $tmp_tblout_file = $out_root . ".m" . ($m+1) . ".s" . $s . ".tblout";
        my $tmp_stdout_file = opt_Get("-v", \%opt_HH) ? $out_root . ".m" . ($m+1) . ".s" . $s . ".cmscan" : "/dev/null";
        my $do_max = ($mdl_info_HA{"length"}[$m] <= (opt_Get("--smallthresh", \%opt_HH))) ? 1 : 0; # do not filter for very short models
        my $do_big = ($mdl_info_HA{"length"}[$m] >= (opt_Get("--bigthresh",   \%opt_HH))) ? 1 : 0; # use HMM mode for big models
        run_cmscan($execs_H{"cmscan"}, 0, $do_max, $do_big, $mdl_info_HA{"cmfile"}[$m],  # 0: do not run locally
                   $tmp_seq_file, $tmp_stdout_file, $tmp_tblout_file, \%opt_HH, \%ofile_info_HH);
        push(@tmp_tblout_file_A, $tmp_tblout_file);
        push(@tmp_err_file_A,    $tmp_tblout_file . ".err"); # this will be the name of the error output file, set in run_cmscan
      }
    }
    outputProgressComplete($start_secs, undef, $log_FH, *STDOUT);
    
    # wait for the jobs to finish
    $start_secs = outputProgressPrior(sprintf("Waiting a maximum of %d minutes for all farm jobs to finish", opt_Get("--wait", \%opt_HH)), 
                                      $progress_w, $log_FH, *STDOUT);
    my $njobs_finished = waitForFarmJobsToFinish(\@tmp_tblout_file_A, \@tmp_err_file_A, "[ok]", opt_Get("--wait", \%opt_HH), opt_Get("--errcheck", \%opt_HH), \%{$ofile_info_HH{"FH"}});
    if($njobs_finished != $nfarmjobs) { 
      DNAORG_FAIL(sprintf("ERROR in main() only $njobs_finished of the $nfarmjobs are finished after %d minutes. Increase wait time limit with --wait", opt_Get("--wait", \%opt_HH)), 1, \%{$ofile_info_HH{"FH"}});
    }
    if(! opt_Get("--local", \%opt_HH)) { 
      outputString($log_FH, 1, "# "); # necessary because waitForFarmJobsToFinish() creates lines that summarize wait time and so we need a '#' before 'done' printed by outputProgressComplete()
    }
  } # end of 'else' entered if($nfarmjobs > 1 && ! --local)
    
  # concatenate all the tblout files into one 
  concatenateListOfFiles(\@tmp_tblout_file_A, $tblout_file, "dnaorg_annotate.pl", \%opt_HH, $ofile_info_HH{"FH"});
  
  outputProgressComplete($start_secs, undef, $log_FH, *STDOUT);
} # end of if(! opt_Get(--skipscan", \%opt_HH))

####################################################################
# Step 6. Parse homology search results into usable data structures
####################################################################
$start_secs = outputProgressPrior("Parsing cmscan results", $progress_w, $log_FH, *STDOUT);

my @mdl_results_AAH = ();  # 1st dim: array, 0..$nmdl-1, one per model
                           # 2nd dim: array, 0..$nseq-1, one per sequence
                           # 3rd dim: hash, keys are "p_start", "p_stop", "p_strand", "p_5overhang", "p_3overhang", "p_evalue", "p_fid2ref"
initialize_mdl_results(\@mdl_results_AAH, \%mdl_info_HA, \%seq_info_HA, \%opt_HH, $ofile_info_HH{"FH"});

# parse the cmscan results
parse_cmscan_tblout($tblout_file, \%mdl_info_HA, \%seq_info_HA, \@mdl_results_AAH, $ofile_info_HH{"FH"});
outputProgressComplete($start_secs, undef, $log_FH, *STDOUT);

# calculate the lengths of features
$start_secs = outputProgressPrior("Calculating predicted feature lengths ", $progress_w, $log_FH, *STDOUT);
results_calculate_predicted_lengths(\%mdl_info_HA, \%ftr_info_HA, $nseq, \@mdl_results_AAH, $ofile_info_HH{"FH"});
outputProgressComplete($start_secs, undef, $log_FH, *STDOUT);

###########################################################################################
# Step 7. Define names of all per-model and per-feature output files we're about to create
###########################################################################################
define_model_and_feature_output_file_names($out_root, \%mdl_info_HA, \%ftr_info_HA, $ofile_info_HH{"FH"});

################################################
# Step 8. Fetch predicted hits into fasta files
################################################
$start_secs = outputProgressPrior("Fetching cmscan predicted hits into fasta files", $progress_w, $log_FH, *STDOUT);
fetch_hits_given_results($sqfile, "predicted", \%mdl_info_HA, \%seq_info_HA, \@mdl_results_AAH, \%opt_HH, \%ofile_info_HH);
outputProgressComplete($start_secs, undef, $log_FH, *STDOUT);

#########################################################################
# Step 9. For features modeled by multiple models (e.g. multi-exon CDS)
#         combine all relevant hits into predicted feature sequences
#########################################################################
$start_secs = outputProgressPrior("Combining predicted exons into CDS", $progress_w, $log_FH, *STDOUT);
combine_model_hits("predicted", $seq_info_HA{"seq_name"}, \%mdl_info_HA, \%ftr_info_HA, \%opt_HH, \%ofile_info_HH);
# we need to do this step even if there are no multi-exon CDS, because the function will update
# an important part of %ftr_info_HA indicating which file subsequent steps should use 
# (for models with 1 exon, this will be a file created prior to this (that is, we don't 
# wastefully create a new version of that file for single exon cases.))
outputProgressComplete($start_secs, undef, $log_FH, *STDOUT);

##################################################################################
# Step 10. For features modeled by multiple other features (e.g. CDS comprised
#          of multiple mature peptides) combine the individual predicted feature
#          sequences into single sequences.
##################################################################################
$start_secs = outputProgressPrior("Combining predicted mature peptides into CDS", $progress_w, $log_FH, *STDOUT);
combine_feature_hits("predicted", $seq_info_HA{"seq_name"}, \%ftr_info_HA, \%opt_HH, \%ofile_info_HH);
outputProgressComplete($start_secs, undef, $log_FH, *STDOUT);

#########################################################
# Step 11. Examine each predicted feature to see if:
#          - start codon is valid
#          - where first in-frame stop exists (for all features with valid start codon)
#          Store the relevant information in @err_ftr_instances_AHH either to output later
#          or to examine more later.
#########################################################
$start_secs = outputProgressPrior("Identifying internal starts/stops in coding sequences", $progress_w, $log_FH, *STDOUT);
# Translate predicted CDS/mat_peptide sequences using esl-epn-translate to identify 
# in-frame stop codons.
wrapper_esl_epn_translate_startstop($esl_epn_translate, "predicted", \%ftr_info_HA, (@specstart_AA ? \@specstart_AA : undef), \%err_info_HA, \@err_ftr_instances_AHH, \%opt_HH, \%ofile_info_HH);
outputProgressComplete($start_secs, undef, $log_FH, *STDOUT);

####################################################################
# Step 12. For all features that have a valid start but no in-frame
#          stop codon, look for a downstream in-frame stop
####################################################################
# TODO: make a function that performs this step
my %seq_name_index_H = (); # seqname_index_H{$seq_name} = <n>, means that $seq_name is the <n>th sequence name in the @{$seq_name_AR}} array
getIndexHashForArray($seq_info_HA{"seq_name"}, \%seq_name_index_H, $ofile_info_HH{"FH"});

my $ftr_idx;  # counter over features
for($ftr_idx = 0; $ftr_idx < $nftr; $ftr_idx++) { 
  foreach my $seq_name (keys %{$err_ftr_instances_AHH[$ftr_idx]{"ext"}}) { 
    my $seq_idx = $seq_name_index_H{$seq_name};
    my $seq_len       = $seq_info_HA{"seq_len"}[$seq_idx];   # differs from accn_len when the sequence is circular and dulicated
    my $accn_len      = $seq_info_HA{"accn_len"}[$seq_idx];  # original length of the sequence without any duplication

    # determine the model nearest to the end of the current feature, for which we have a prediction
    my $mdl_idx = undef;  
    if($ftr_info_HA{"annot_type"}[$ftr_idx] eq "model") { 
      $mdl_idx = $ftr_info_HA{"final_mdl"}[$ftr_idx];
      while(! exists $mdl_results_AAH[$mdl_idx][$seq_idx]{"p_start"}) { 
        $mdl_idx--;
        if($mdl_idx < $ftr_info_HA{"first_mdl"}[$ftr_idx]) { 
          DNAORG_FAIL(sprintf("ERROR ext error exists for $seq_name ftr: %s, but unable to find a model for this feature for which we have a prediction...", 
                              $ftr_info_HA{"out_tiny"}[$ftr_idx]), 1, $ofile_info_HH{"FH"});
        }
      }
    }
    elsif($ftr_info_HA{"annot_type"}[$ftr_idx] eq "multifeature") { 
      my @primary_children_idx_A = ();
      getPrimaryOrAllChildrenFromFeatureInfo(\%ftr_info_HA, $ftr_idx, "primary", \@primary_children_idx_A, $ofile_info_HH{"FH"});
      my $child_idx     = scalar(@primary_children_idx_A)-1;
      my $child_ftr_idx = $primary_children_idx_A[$child_idx];
      $mdl_idx = $ftr_info_HA{"final_mdl"}[$child_ftr_idx];
      while(! exists $mdl_results_AAH[$mdl_idx][$seq_idx]{"p_start"}) { 
        $mdl_idx--;
        if($mdl_idx < $ftr_info_HA{"first_mdl"}[$child_ftr_idx]) { 
          # out of models for this child, decrement child_idx and redefine $child_ftr_idx and $mdl_idx
          $child_idx--;
          if($child_idx < 0) { 
            DNAORG_FAIL(sprintf("ERROR ext error exists for $seq_name ftr: %s, but unable to find a model for this feature for which we have a prediction...", 
                                $ftr_info_HA{"out_tiny"}[$ftr_idx]), 1, $ofile_info_HH{"FH"});
          }
          $child_ftr_idx = $primary_children_idx_A[$child_idx];
          $mdl_idx = $ftr_info_HA{"final_mdl"}[$child_ftr_idx];
        }
      }
    }
    # printf("ext error for $seq_name ftr_idx: $ftr_idx %s mdl_idx: $mdl_idx\n", $ftr_info_HA{"out_tiny"}[$ftr_idx]);

    my $cur_start     = $mdl_results_AAH[$mdl_idx][$seq_idx]{"p_start"};
    my $cur_stop      = $mdl_results_AAH[$mdl_idx][$seq_idx]{"p_stop"};
    my $cur_strand    = $mdl_results_AAH[$mdl_idx][$seq_idx]{"p_strand"};
    my $plen          = (abs($cur_stop - $cur_start)) + 1;
    my $offset        = ($plen % 3); 
    my $posn_to_start = $cur_stop;
    if($cur_strand eq "+") { 
      $posn_to_start -= $offset; # only want to look for downstream stops in-frame with respect to the START codon, not the predicted STOP
      $posn_to_start++; # one past 
      # example: start=10 stop=20 length=11 offset=2 posn_to_start=(20-2+1)=19 because first possible downstream in-frame stop starts at posn 19 
      # (10..12,13..15,16..18,19..21 etc. are in-frame codon positions)
    }
    else { # strand is "-";
      $posn_to_start += $offset; # only want to look for downstream stops in-frame with respect to the START codon, not the predicted STOP
      $posn_to_start--; # one past 
      # example: start=20 stop=10 length=11 offset=2 posn_to_start=(10+2-1)=11 because first possible downstream in-frame stop starts at posn 11
      # (20..18,17..15,14..12,11..9 etc. are in-frame codon positions)
    }

    # check for a special case, where we are not circularized
    my $at_end_of_seq = 0; # set to 1 if we're at the end of the sequence
    if($cur_strand eq "+") { 
      if($posn_to_start > $accn_len) { 
        if(opt_Get("-c", \%opt_HH)) { 
          # genome is circularized, we've duplicated it, it's okay that our possible start is > $accn_len at this point, but we want to subtract $accn_len here
          $posn_to_start -= $accn_len;
        }
        elsif(($posn_to_start-1) == $accn_len) { 
          # a special case
          $at_end_of_seq = 1;
        }
        else {
          DNAORG_FAIL("ERROR when looking for inframe stop for sequence $seq_name, trying to start search at position $posn_to_start but length of sequence is $accn_len", 1, $ofile_info_HH{"FH"}); 
        }
      }
    }
    else { # cur_strand eq "-" 
      if($posn_to_start <= 0) { 
        if(opt_Get("-c", \%opt_HH)) { 
          # genome is circularized, we've duplicated it, it's okay that our possible start is < 0 at this point, but we want to add $accn_len here
          $posn_to_start += $accn_len;
        }
        elsif(($posn_to_start+1) == 1) { 
          # a special case
          $at_end_of_seq = 1;
        }
        else { 
          DNAORG_FAIL("ERROR when looking for inframe stop for sequence $seq_name, trying to start search at position $posn_to_start but length of sequence is $accn_len", 1, $ofile_info_HH{"FH"}); 
        }
      }
    }
    
    my $ext_corr_stop  = undef; # third position of the next in-frame stop beyond where the stop was expected
    my $ext_stop_codon = undef; # which stop codon is used as the next in-frame stop 

    if($at_end_of_seq) { 
      $ext_corr_stop = 0;
    }
    else { 
      ($ext_corr_stop, $ext_stop_codon) = check_for_downstream_stop($sqfile, $seq_name, $posn_to_start, $accn_len, $cur_strand, $ofile_info_HH{"FH"});
    }

    if($ext_corr_stop == 0) { 
      # no stop found: nst error

      my $updated_nst_errmsg = "";
      if($at_end_of_seq) { 
        my (undef, $out_stop) = create_output_start_and_stop($cur_start, $cur_stop, $accn_len, $seq_len, $ofile_info_HH{"FH"});
        $updated_nst_errmsg = "inferred stop codon position (3 nt 3' of $out_stop on $cur_strand strand) is off the end of the sequence";
      }
      error_instances_update(\@err_ftr_instances_AHH, undef, \%err_info_HA, $ftr_idx, "nst", $seq_name, $updated_nst_errmsg, $ofile_info_HH{"FH"});

      # remove ext error "maybe"
      error_instances_remove_maybe(\@err_ftr_instances_AHH, undef, \%err_info_HA, $ftr_idx, "ext", $seq_name, $ofile_info_HH{"FH"});
    }
    else { 
      # stop found: ext error
      $ext_corr_stop -= $offset; # account for offset
      $ext_corr_stop++; # ext_corr_stop is w.r.t to the next posn after the predicted stop (either +1 or -1 depending on strand), we want 
                        # it to be w.r.t the actual predicted stop, so we have to add one.
      error_instances_update(\@err_ftr_instances_AHH, undef, \%err_info_HA, $ftr_idx, "ext", $seq_name, $ext_corr_stop, $ofile_info_HH{"FH"});
      # remove nst error "maybe"
      error_instances_remove_maybe(\@err_ftr_instances_AHH, undef, \%err_info_HA, $ftr_idx, "nst", $seq_name, $ofile_info_HH{"FH"});
    }
  }
}

##############################################################
# Step 13. For all features with either a 'trc' or 'ext'
#          error, add a new stop position to the results_AAH
#          data structure the 'corrected' stop. We utilize
#          the 'cumlen' values in the @mdl_results_AAH to 
#          simplify this for multi-exon features. 
#############################################################

$start_secs = outputProgressPrior("Correcting homology search stop codon predictions to account for observed stop codons", $progress_w, $log_FH, *STDOUT);
results_calculate_corrected_stops(\%mdl_info_HA, \%ftr_info_HA, \%seq_info_HA, \@mdl_results_AAH, \@err_ftr_instances_AHH, \%err_info_HA, \%opt_HH, $ofile_info_HH{"FH"});
outputProgressComplete($start_secs, undef, $log_FH, *STDOUT);

#################################################
# Step 14. Identify overlap and adjacency errors
#################################################

$start_secs = outputProgressPrior("Identifying overlap and adjacency errors", $progress_w, $log_FH, *STDOUT);
results_calculate_overlaps_and_adjacencies(\%mdl_info_HA, \%ftr_info_HA, \%seq_info_HA, \@mdl_results_AAH, \@err_ftr_instances_AHH, \%err_info_HA, \%opt_HH, $ofile_info_HH{"FH"});
outputProgressComplete($start_secs, undef, $log_FH, *STDOUT);

####################################################################
# Step 15. Finalize the mdl_results, and fill ftr_results and check
#          for incompatible error combinations.
####################################################################
my @ftr_results_AAH = (); # 1st dim: array, 0..$ftr_idx..$nftr-1, one per model
                          # only defined for $ftr_info_HA{"annot_type"}[$ftr_idx] == "multifeature"
                          # if $ftr_info_HA{"annot_type"}[$ftr_idx] == "model", then $mdl_results_AAH
                          # contains all the results we need.
                          # 2nd dim: array, 0..$nseq-1, one per sequence
                          # 3rd dim: hash, keys are "p_start", "p_stop", "p_strand", "p_5overhang", "p_3overhang", "p_evalue", "fid2ref"

initialize_ftr_results(\@ftr_results_AAH, \%ftr_info_HA, \%seq_info_HA, \%opt_HH, $ofile_info_HH{"FH"});

$start_secs = outputProgressPrior("Finalizing annotations and validating error combinations", $progress_w, $log_FH, *STDOUT);
# report str, nop, bd5, bd3 errors, we need to know these before we call ftr_results_calculate()
mdl_results_add_str_nop_bd5_bd3_errors($sqfile, \%mdl_info_HA, \%seq_info_HA, \@mdl_results_AAH, 
                                       \@err_ftr_instances_AHH, \%err_info_HA, \%opt_HH, $ofile_info_HH{"FH"});

# calculate out_start, out_stop and out_stop_codon values, we need to know some of these before we call ftr_results_calculate()
mdl_results_calculate_out_starts_and_stops($sqfile, \%mdl_info_HA, \%seq_info_HA, \@mdl_results_AAH, \%opt_HH, $ofile_info_HH{"FH"});

# set most of the multi-feature (e.g. cds-mp) errors
ftr_results_calculate($sqfile, \%mdl_info_HA, \%ftr_info_HA, \%seq_info_HA, \@ftr_results_AAH, \@mdl_results_AAH,
                      \%cds_tbl_HHA, \@err_ftr_instances_AHH, \%err_info_HA, \%opt_HH, $ofile_info_HH{"FH"});

# recalculate out_start and out_stop and out_stop_codon values, they may have changed for final mature peptides in each CDS
mdl_results_calculate_out_starts_and_stops($sqfile, \%mdl_info_HA, \%seq_info_HA, \@mdl_results_AAH, \%opt_HH, $ofile_info_HH{"FH"});

# compare our final annotations to GenBank
mdl_results_compare_to_genbank_annotations(\%mdl_info_HA, \%ftr_info_HA, \%seq_info_HA, \@mdl_results_AAH, 
                                           \%cds_tbl_HHA, ($do_matpept) ? \%mp_tbl_HHA : undef, 
                                           \%opt_HH, $ofile_info_HH{"FH"});

# validate all of our error instances by checking for incompatibilities
# and enforcing required combinations, this function dies if any problems are found
error_instances_validate_all(\@err_ftr_instances_AHH, \%err_seq_instances_HH, \%err_info_HA, \%ftr_info_HA, \%seq_info_HA, \%opt_HH, $ofile_info_HH{"FH"});

outputProgressComplete($start_secs, undef, $log_FH, *STDOUT);

# dump results, if debugging
# dump_results(*STDOUT, \@mdl_results_AAH, \%mdl_info_HA, \%seq_info_HA, \%opt_HH, \%ofile_info_HH);

# dumpArrayOfHashesOfHashes("Error instances (%err_ftr_instances_AHH)", \@err_ftr_instances_AHH, *STDOUT);

#################################################
# Step 16. Refetch corrected hits into new files
#################################################
$start_secs = outputProgressPrior("Fetching corrected matches into fasta files", $progress_w, $log_FH, *STDOUT);
fetch_hits_given_results($sqfile, "corrected", \%mdl_info_HA, \%seq_info_HA, \@mdl_results_AAH, \%opt_HH, \%ofile_info_HH);
outputProgressComplete($start_secs, undef, $log_FH, *STDOUT);

#############################################################################
# Step 17. For features modeled by multiple models (e.g. multi-exon CDS)
#          combine all relevant hits into corrected feature sequences.
#############################################################################
$start_secs = outputProgressPrior("Combining corrected exons into CDS", $progress_w, $log_FH, *STDOUT);
combine_model_hits("corrected", $seq_info_HA{"seq_name"}, \%mdl_info_HA, \%ftr_info_HA, \%opt_HH, \%ofile_info_HH);
outputProgressComplete($start_secs, undef, $log_FH, *STDOUT);

#########################################################
# Step 18. For features modeled by multiple other features (e.g. CDS
#          comprised of multiple mature peptides), combine the
#          individual corrected feature sequences into single
#          sequences.
#########################################################
$start_secs = outputProgressPrior("Combining corrected mature peptides into CDS", $progress_w, $log_FH, *STDOUT);
combine_feature_hits("corrected", $seq_info_HA{"seq_name"}, \%ftr_info_HA, \%opt_HH, \%ofile_info_HH);
outputProgressComplete($start_secs, undef, $log_FH, *STDOUT);

###############################################################
# Step 19. Translate corrected feature sequences into proteins
###############################################################
if(! opt_Get("--skiptranslate", \%opt_HH)) { 
  $start_secs = outputProgressPrior("Translating corrected nucleotide features into protein sequences", $progress_w, $log_FH, *STDOUT);
  translate_feature_sequences("corrected", "corrected.translated", (@specstart_AA ? \@specstart_AA : undef), \%ftr_info_HA, \%ofile_info_HH);
  outputProgressComplete($start_secs, undef, $log_FH, *STDOUT);
}

################################################################################
# Step 20. (OPTIONAL) Create multiple alignments of DNA sequences, if --doalign
################################################################################
if(opt_Get("--doalign", \%opt_HH)) { 
  $step_desc = "Aligning and parsing corrected nucleotide hits";
  $start_secs = outputProgressPrior($step_desc, $progress_w, $log_FH, *STDOUT);
  align_hits(\%execs_H, \%mdl_info_HA, \%seq_info_HA, \@mdl_results_AAH, \%opt_HH, \%ofile_info_HH); 
  outputProgressComplete($start_secs, undef, $log_FH, *STDOUT);
}

####################################################################################
# Step 21. (OPTIONAL) Create multiple alignments of protein sequences, if --doalign
####################################################################################
if(opt_Get("--doalign", \%opt_HH)) { 
  $start_secs = outputProgressPrior("Aligning translated protein sequences", $progress_w, $log_FH, *STDOUT);
  align_protein_sequences(\%execs_H, "corrected.translated", \%ftr_info_HA, \%opt_HH, \%ofile_info_HH);
  outputProgressComplete($start_secs, undef, $log_FH, *STDOUT);
}

#########################################
# Step 22. Output annotations and errors
#########################################
# open files for writing
openAndAddFileToOutputInfo(\%ofile_info_HH, "tbl",     $out_root . ".tbl",            1, "All annotations in tabular format");
openAndAddFileToOutputInfo(\%ofile_info_HH, "tblsum",  $out_root . ".tbl.summary",    1, "Summary of all annotations");
openAndAddFileToOutputInfo(\%ofile_info_HH, "failtbl", $out_root . ".fail.tbl",       1, "Annotations for all sequences with >= 1 failure in tabular format");
openAndAddFileToOutputInfo(\%ofile_info_HH, "errtbl",  $out_root . ".error.tbl",      1, "Annotations for all sequences with >= 1 error in tabular format");
openAndAddFileToOutputInfo(\%ofile_info_HH, "pererr",  $out_root . ".peraccn.errors", 1, "List of errors, one line per sequence");
openAndAddFileToOutputInfo(\%ofile_info_HH, "allerr",  $out_root . ".all.errors",     1, "List of errors, one line per error");
openAndAddFileToOutputInfo(\%ofile_info_HH, "errsum",  $out_root . ".errors.summary", 1, "Summary of all errors");

my @out_row_header_A  = (); # ref to array of output tokens for column or row headers
my @out_header_exp_A  = (); # same size of 1st dim of @out_col_header_AA and only dim of @out_row_header_A
                            # explanations of each header

###############
# error files #
###############
$start_secs = outputProgressPrior("Generating error code output", $progress_w, $log_FH, *STDOUT);

output_errors_header(\%ftr_info_HA, \%ofile_info_HH);
output_errors_all_sequences(\@err_ftr_instances_AHH, \%err_seq_instances_HH, \%ftr_info_HA, \%seq_info_HA, \%err_info_HA, \%opt_HH, \%ofile_info_HH);

outputProgressComplete($start_secs, undef, $log_FH, *STDOUT);

############################
# tabular annotation files #
############################
$start_secs = outputProgressPrior("Generating tabular annotation output", $progress_w, $log_FH, *STDOUT);

# fill the data structures with the header information for the tabular annotation file
output_tbl_get_headings(\@out_row_header_A, \@out_header_exp_A, \%mdl_info_HA, \%ftr_info_HA, \%opt_HH, \%ofile_info_HH);

# for each sequence, output the tabular annotation
my $nfail = output_tbl_all_sequences(\%mdl_info_HA, \%ftr_info_HA, \%seq_info_HA, \@mdl_results_AAH, \@ftr_results_AAH, \%opt_HH, \%ofile_info_HH);

# output the explanatory text
output_tbl_explanations(\@out_header_exp_A, \%ofile_info_HH);

outputProgressComplete($start_secs, undef, $log_FH, *STDOUT);

###########################################
# brief summary of annotations and errors #
###########################################
outputString($log_FH, 1, sprintf("#\n# Annotated %d accessions, %d (%6.4f fraction) had at least one annotation 'failure', see %s for all details.\n", 
                                 $nseq, $nfail, ($nfail/$nseq), $ofile_info_HH{"nodirpath"}{"tbl"}));

output_errors_summary($ofile_info_HH{"FH"}{"errsum"}, \@err_ftr_instances_AHH, \%err_seq_instances_HH, \%ftr_info_HA, \%seq_info_HA, \%err_info_HA, 1, \%opt_HH, \%ofile_info_HH); # 1: output to stdout

##################
# gap info files #
##################
if(opt_Get("--doalign", \%opt_HH)) { 
  output_gap_info($ofile_info_HH{"FH"}{"gap_perseq_all"},     $ofile_info_HH{"FH"}{"gap_pergap_all"},     0, 1, 0, 0, \%mdl_info_HA, \%ftr_info_HA, \%seq_info_HA, \@mdl_results_AAH, \%opt_HH, \%ofile_info_HH);
  output_gap_info($ofile_info_HH{"FH"}{"gap_perseq_not3"},    $ofile_info_HH{"FH"}{"gap_pergap_not3"},    0, 0, 1, 0, \%mdl_info_HA, \%ftr_info_HA, \%seq_info_HA, \@mdl_results_AAH, \%opt_HH, \%ofile_info_HH);
  output_gap_info($ofile_info_HH{"FH"}{"gap_perseq_special"}, $ofile_info_HH{"FH"}{"gap_pergap_special"}, 0, 0, 0, 1, \%mdl_info_HA, \%ftr_info_HA, \%seq_info_HA, \@mdl_results_AAH, \%opt_HH, \%ofile_info_HH);
}

################################
# output optional output files #
################################
if(exists $ofile_info_HH{"FH"}{"mdlinfo"}) { 
  dumpInfoHashOfArrays("Model information (%mdl_info_HA)", 0, \%mdl_info_HA, $ofile_info_HH{"FH"}{"mdlinfo"});
}
if(exists $ofile_info_HH{"FH"}{"ftrinfo"}) { 
  dumpInfoHashOfArrays("Feature information (%ftr_info_HA)", 0, \%ftr_info_HA, $ofile_info_HH{"FH"}{"ftrinfo"});
}
if(exists $ofile_info_HH{"FH"}{"seqinfo"}) { 
  dumpInfoHashOfArrays("Sequence information (%seq_info_HA)", 0, \%seq_info_HA, $ofile_info_HH{"FH"}{"seqinfo"});
}
if(exists $ofile_info_HH{"FH"}{"errinfo"}) { 
  dumpInfoHashOfArrays("Error information (%err_info_HA)", 0, \%err_info_HA, $ofile_info_HH{"FH"}{"errinfo"});
}

############
# Conclude #
############

$total_seconds += secondsSinceEpoch();
outputConclusionAndCloseFiles($total_seconds, $dir_out, \%ofile_info_HH);

###############
# SUBROUTINES #
################################################################
# List of subroutines in this file, divided into categories. 
#
# The names of the subroutines are meant to be descriptive. The
# convention for subroutine names is to use underscores to separate
# words (e.g. 'get_value_from_array()') for subroutines in *this* file as
# opposed to a Perl module where they're named in camel caps
# (e.g. getValueFromArray()).
#
# Subroutines which I consider overly-complicated that are
# future targets for refactoring are labelled with "***":
#
#  Subroutines related to preparing CM files for searches:
#    concatenate_individual_cm_files()
#    validate_cms_built_from_reference()
#
#  Subroutines related to homology searches:
#    run_cmscan()
#    split_fasta_file()
#    split_cm_file()
#    parse_cmscan_tblout()
#
#  Subroutines related to creating fasta files of predicted hits/features: 
#    fetch_hits_given_results()
#    combine_model_hits()
#    combine_feature_hits()
#    combine_sequences()
#
#  Subroutines related to the esl-epn-translate.pl script:
#    parse_esl_epn_translate_startstop_outfile()
#    get_esl_epn_translate_altstart_opt()
#    wrapper_esl_epn_translate_startstop()
#
#  Subroutines related to determining and storing annotations/results:
#    initialize_mdl_results()
#    initialize_ftr_results()
#    results_calculate_predicted_lengths()
#    store_hit()
#    results_calculate_corrected_stops()
#    results_calculate_overlaps_and_adjacencies()
#    mdl_results_add_str_nop_bd5_bd3_errors()
#    mdl_results_calculate_out_starts_and_stops()
#    mdl_results_compare_to_genbank_annotations()
#    ftr_results_calculate() ***
#    dump_results()
#
#  Subroutines related to origin sequences:
#    validate_origin_seq()
#    find_origin_sequences()
#    get_origin_output_for_sequence
#
#  Subroutines related to the error instance data structures:
#    error_instances_initialize_AHH()
#    error_instances_add()
#    error_instances_update()
#    error_instances_remove_maybe()
#    error_instances_remove_not_maybe()
#    error_instances_validate_all()
#
#  Subroutines related to output:
#    output_tbl_explanations()
#    output_tbl_get_headings()
#    output_tbl_get_headings_helper()
#    output_tbl_get_headings_explanation_helper()
#    output_tbl_all_sequences()
#    output_tbl_page_of_sequences()
#    output_errors_header()
#    output_errors_all_sequences()
#    output_errors_summary()
#    output_multifeature_relationships()
#    output_gap_info()
#
#  Miscellaneous subroutines that don't fit in the above categories:
#    find_inframe_stop()
#    combine_ajb_and_aja_strings()
#    compare_to_genbank_annotation
#    count_genbank_annotations
#    translate_feature_sequences
#    align_hits()
#    update_gap_array()
#    find_special_gap()
#    define_model_and_feature_output_file_names()
#    get_mdl_or_ftr_ofile_info_key()
#    align_protein_sequences
#    check_for_downstream_stop()
#    create_output_start_and_stop()
#    seq_name_from_msa_seq_name()
#    accn_name_from_seq_name()
#
#################################################################

#################################################################
#################################################################
#
#  Subroutines related to preparing CM files for searches:
#    validate_cms_built_from_reference()
#
#################################################################
# Subroutine : validate_cms_built_from_reference()
# Incept:      EPN, Mon Feb 29 11:21:11 2016
#
# Purpose:     Validate the CM files in an array were built from
#              the current reference, using information in 
#              $mdl_info_HAR->{"cksum"}.
#
# Arguments: 
#  $mdl_info_HAR:    REF to hash of arrays with information on the models, PRE-FILLED
#  $opt_HHR:         REF to 2D hash of option values, see top of epn-options.pm for description
#  $ofile_info_HHR:  REF to 2D hash of output file information
# 
# Returns:     void
# 
# Dies: If at least one CM was not built from the current reference.
#
################################################################# 
sub validate_cms_built_from_reference { 
  my $sub_name = "validate_cms_built_from_reference()";
  my $nargs_expected = 3;
  if(scalar(@_) != $nargs_expected) { printf STDERR ("ERROR, $sub_name entered with %d != %d input arguments.\n", scalar(@_), $nargs_expected); exit(1); } 

  my ($mdl_info_HAR, $opt_HHR, $ofile_info_HHR) = @_;

  # we can only pass $FH_HR to DNAORG_FAIL if that hash already exists
  my $FH_HR = (defined $ofile_info_HHR->{"FH"}) ? $ofile_info_HHR->{"FH"} : undef;

  # validate we have a complete model info hash
  my $nmdl = validateModelInfoHashIsComplete($mdl_info_HAR, undef, $FH_HR);

  my $mismatch_errmsg = ""; # we'll fill this with error messages about any checksum mismatches we find
  my $common_errmsg   = "This may mean that the GenBank annotation for the reference sequence changed since dnaorg_build.pl was run to create the CMs. Rerun dnaorg_build.pl.";

  for(my $i = 0; $i < $nmdl; $i++) { 
    my $model_file = $mdl_info_HAR->{"cmfile"}[$i];
    validateFileExistsAndIsNonEmpty($model_file, $sub_name, $FH_HR); 
    # get the checksum line from the CM file into a file
    my $cksum = `grep ^CKSUM $model_file | awk '{ print \$2 '}`;
    chomp $cksum;
    if($cksum =~ m/\r$/) { chop $cksum; } # remove ^M if it exists
    if($cksum != $mdl_info_HAR->{"checksum"}[$i]) { 
      $mismatch_errmsg .= sprintf("CM #%d checksum %d != alignment checksum: %d\n", $i+1, $cksum, $mdl_info_HAR->{"checksum"}[$i]);
    }
  }
  
  if($mismatch_errmsg ne "") { 
    DNAORG_FAIL("ERROR in $sub_name, checksum mismatch(es):\n$mismatch_errmsg\n$common_errmsg", 1, $FH_HR);
  }

  return;
}

#################################################################
#################################################################
#
#  Subroutines related to preparing CM files for searches:
#    run_cmscan()
#    split_fasta_file()
#    parse_cmscan_tblout()
#
#################################################################
# Subroutine : run_cmscan()
# Incept:      EPN, Mon Feb 29 15:09:22 2016
#
# Purpose:     Run Infernal's cmscan executable using $model_file
#              as the CM file on sequence file $seq_file.
#
# Arguments: 
#  $cmscan:          path to the cmscan executable file
#  $do_local:        '1' to run locally, '0' to submit job to farm
#  $do_max:          '1' to run with --max option, '0' to run with default options
#                    '1' is usually used only when $model_file contains a single 
#                    very short model
#  $do_big:          '1' to run with --mxsize 6144 option, '0' to run with default options
#  $model_file:      path to the CM file
#  $seq_file:        path to the sequence file
#  $stdout_file:     path to the stdout file to create, can be "/dev/null", or undef 
#  $tblout_file:     path to the cmscan --tblout file to create
#  $opt_HHR:         REF to 2D hash of option values, see top of epn-options.pm for description
#  $ofile_info_HHR:  REF to 2D hash of output file information
# 
# Returns:     void
# 
# Dies: If at least one CM was not built from the current reference.
#       If $do_max and $do_big are both true.
################################################################# 
sub run_cmscan { 
  my $sub_name = "run_cmscan()";
  my $nargs_expected = 10;
  if(scalar(@_) != $nargs_expected) { printf STDERR ("ERROR, $sub_name entered with %d != %d input arguments.\n", scalar(@_), $nargs_expected); exit(1); } 

  my ($cmscan, $do_local, $do_max, $do_big, $model_file, $seq_file, $stdout_file, $tblout_file, $opt_HHR, $ofile_info_HHR) = @_;

  # we can only pass $FH_HR to DNAORG_FAIL if that hash already exists
  my $FH_HR = (defined $ofile_info_HHR->{"FH"}) ? $ofile_info_HHR->{"FH"} : undef;

  if($do_big && $do_max) { 
    DNAORG_FAIL("ERROR in $sub_name, do_big and do_max are both true, only one should be.", 1, $FH_HR);
  }
  validateFileExistsAndIsNonEmpty($model_file, $sub_name, $FH_HR); 
  validateFileExistsAndIsNonEmpty($seq_file,   $sub_name, $FH_HR);

  my $opts = (opt_Get("-v", $opt_HHR)) ? " " : " --noali ";
  $opts .= " --cpu 0 --tblout $tblout_file --verbose ";
  if($do_max) { # no filtering
    $opts .= "--max -E 0.01 "; # with --max, a lot more FPs get through the filter, so we enforce an E-value cutoff
  }
  else { 
    $opts .= " --F1 0.02 --F2 0.001 --F2b 0.001 --F3 0.00001 --F3b 0.00001 --F4 0.0002 --F4b 0.0002 --F5 0.0002 --F6 0.0001 ";
  }
  # finally add --nohmmonly if we're not a big model
  if(! $do_big) { # do not use hmm unless model is big
    $opts .= " --nohmmonly ";
  }

  my $cmd = "$cmscan $opts $model_file $seq_file > $stdout_file";

  # remove the tblout file if it exists, this is important because we'll use the existence and
  # final line of this file to determine when the jobs are finished, if it already exists, we'll
  # think the job is finished before it actual is.
  if(-e $tblout_file) { removeFileUsingSystemRm($tblout_file, $sub_name, $opt_HHR, $ofile_info_HHR); }

  # run cmscan, either locally or by submitting jobs to the farm
  if($do_local) { 
    # run locally
    runCommand($cmd, opt_Get("-v", $opt_HHR), $FH_HR);
  }
  else { 
    # submit job to farm and return
    my $jobname = "s" . removeDirPath($seq_file);
    my $errfile = $tblout_file . ".err";
    if(-e $errfile) { removeFileUsingSystemRm($errfile, $sub_name, $opt_HHR, $ofile_info_HHR); }
    my $farm_cmd = "qsub -N $jobname -b y -v SGE_FACILITIES -P unified -S /bin/bash -cwd -V -j n -o /dev/null -e $errfile -m n -l h_rt=288000,h_vmem=8G,mem_free=8G,reserve_mem=8G " . "\"" . $cmd . "\" > /dev/null\n";
    runCommand($farm_cmd, opt_Get("-v", $opt_HHR), $FH_HR);
  }

  return;
}


#################################################################
# Subroutine : split_fasta_file()
# Incept:      EPN, Tue Mar  1 09:30:10 2016
#
# Purpose: Split up a fasta file into <n> smaller files by calling
#          the esl-ssplit perl script.
#
# Arguments: 
#  $esl_ssplit:      path to the esl-ssplit.pl script to use
#  $fasta_file:      fasta file to split up
#  $nfiles:          desired number of files to split $fasta_file into
#  $opt_HHR:         REF to 2D hash of option values, see top of epn-options.pm for description
#  $ofile_info_HHR:  REF to 2D hash of output file information
# 
# Returns:    Number of files actually created (can differ from requested
#             amount (which is $nfiles)).
#
# Dies:       if esl-ssplit command fails
#
################################################################# 
sub split_fasta_file { 
  my $sub_name = "split_fasta_file()";
  my $nargs_expected = 5;
  if(scalar(@_) != $nargs_expected) { printf STDERR ("ERROR, $sub_name entered with %d != %d input arguments.\n", scalar(@_), $nargs_expected); exit(1); } 

  my ($esl_ssplit, $fasta_file, $nfiles, $opt_HHR, $ofile_info_HHR) = @_;

  # we can only pass $FH_HR to DNAORG_FAIL if that hash already exists
  my $FH_HR = (defined $ofile_info_HHR->{"FH"}) ? $ofile_info_HHR->{"FH"} : undef;

  my $outfile = $fasta_file . ".esl-ssplit";
  my $cmd = "$esl_ssplit -v -n $fasta_file $nfiles > $outfile";
  runCommand($cmd, opt_Get("-v", $opt_HHR), $FH_HR);

  # parse output to determine exactly how many files were created:
  # $esl_ssplit will have output exactly 1 line per fasta file it created
  my $nfiles_created = countLinesInFile($outfile, $FH_HR);

  if(! opt_Get("--keep", $opt_HHR)) { 
    runCommand("rm $outfile", opt_Get("-v", $opt_HHR), $FH_HR);
  }

  return $nfiles_created;
}


#################################################################
# Subroutine : parse_cmscan_tblout()
# Incept:      EPN, Tue Mar  1 13:56:46 2016
#
# Purpose:    Parse Infernal 1.1 cmscan --tblout output and store
#             results in $mdl_results_AAH.
#
# Arguments: 
#  $tblout_file:      tblout file to parse
#  $mdl_info_HAR:     REF to hash of arrays with information on the models, PRE-FILLED
#  $seq_info_HAR:     REF to hash of arrays with sequence information, PRE-FILLED
#  $mdl_results_AAHR: REF to results AAH, FILLED HERE
#  $FH_HR:            REF to hash of file handles
#
# Returns:    void
#
# Dies:       if we find a hit to a model or sequence that we don't
#             have stored in $mdl_info_HAR or $seq_name_AR
#
################################################################# 
sub parse_cmscan_tblout { 
  my $sub_name = "parse_cmscan_tblout()";
  my $nargs_exp = 5;
  if(scalar(@_) != $nargs_exp) { die "ERROR $sub_name entered with wrong number of input args"; }
  
  my ($tblout_file, $mdl_info_HAR, $seq_info_HAR, $mdl_results_AAHR, $FH_HR) = @_;
  
  # make an 'order hash' for the model names and sequence names,
  my %mdlname_index_H = (); # mdlname_index_H{$model_name} = <n>, means that $model_name is the <n>th model in the @{$mdl_info_HAR{*}} arrays
  my %seqname_index_H = (); # seqname_index_H{$seq_name} = <n>, means that $seq_name is the <n>th sequence name in @{$seq_info_HAR{*}} arrays
  getIndexHashForArray($mdl_info_HAR->{"cmname"},   \%mdlname_index_H, $FH_HR);
  getIndexHashForArray($seq_info_HAR->{"seq_name"}, \%seqname_index_H, $FH_HR);

  open(IN, $tblout_file) || fileOpenFailure($tblout_file, $sub_name, $!, "reading", $FH_HR);

  my $did_field_check = 0; # set to '1' below after we check the fields of the file
  my $line_ctr = 0;  # counts lines in tblout_file
  while(my $line = <IN>) { 
    $line_ctr++;
    if(($line =~ m/^\#/) && (! $did_field_check)) { 
      # sanity check, make sure the fields are what we expect
      if($line !~ m/#target name\s+accession\s+query name\s+accession\s+mdl\s+mdl\s+from\s+mdl to\s+seq from\s+seq to\s+strand\s+trunc\s+pass\s+gc\s+bias\s+score\s+E-value inc description of target/) { 
        DNAORG_FAIL("ERROR in $sub_name, unexpected field names in $tblout_file\n$line\n", 1, $FH_HR);
      }
      $did_field_check = 1;
    }
    elsif($line !~ m/^\#/) { 
      chomp $line;
      if($line =~ m/\r$/) { chop $line; } # remove ^M if it exists
      # example line:
      #Maize-streak_r23.NC_001346.ref.mft.4        -         NC_001346:genome-duplicated:NC_001346:1:2689:+:NC_001346:1:2689:+: -          cm        1      819     2527     1709      -    no    1 0.44   0.2  892.0         0 !   -
      my @elA = split(/\s+/, $line);
      my ($mdlname, $seqname, $mod, $mdlfrom, $mdlto, $from, $to, $strand, $score, $evalue) = 
          ($elA[0], $elA[2], $elA[4], $elA[5], $elA[6], $elA[7], $elA[8], $elA[9], $elA[14], $elA[15]);

      if(! exists $mdlname_index_H{$mdlname}) { 
        DNAORG_FAIL("ERROR in $sub_name, do not have information for model $mdlname read in $tblout_file on line $line_ctr", 1, $FH_HR);
      }
      if(! exists $seqname_index_H{$seqname}) { 
        DNAORG_FAIL("ERROR in $sub_name, do not have information for sequence $seqname read in $tblout_file on line $line_ctr", 1, $FH_HR);
      }

      my $mdlidx = $mdlname_index_H{$mdlname}; # model    index for the hit in results_AAH (1st dim of results_AAH)
      my $seqidx = $seqname_index_H{$seqname}; # sequence index for the hit in results_AAH (2nd dim of results_AAH)
      my $mdllen = $mdl_info_HAR->{"length"}[$mdlidx]; # model length, used to determine how far hit is from boundary of the model
      if(! exists $seq_info_HAR->{"accn_len"}[$seqidx]) { 
        DNAORG_FAIL(sprintf("ERROR in $sub_name, do not have length information for sequence $seqname, accession %s", $seq_info_HAR->{"accn_name"}[$seqidx]), 1, $FH_HR);
      }
      my $seqlen = $seq_info_HAR->{"accn_len"}[$seqidx]; # sequence length, used to exclude storing of hits that start and stop after $seqlen, 
                                                         # which can occur in circular genomes, where we've duplicated the sequence

      store_hit($mdl_results_AAHR, $mdlidx, $seqidx, $mdllen, $seqlen, $mdlfrom, $mdlto, $from, $to, $strand, $evalue, $FH_HR);
    }
  }
  close(IN);
  
  return;
}

#################################################################
#################################################################
#
#  Subroutines related to creating fasta files of predicted hits/features: 
#    fetch_hits_given_results()
#    combine_model_hits()
#    combine_feature_hits()
#    combine_sequences()
#
#################################################################
# Subroutine:  fetch_hits_given_results()
# Incept:      EPN, Wed Mar  2 15:25:55 2016
#
# Purpose:    Given the results data structure, fetch all
#             hits to fasta files.
#             As an extra step, fetch any 'appended' sequence
#             for models in which $mdl_info_HAR->{"append_num"}[$mdl_idx]
#             is non-zero. This will go to a separate file,
#             and we'll append it to sequence hits from other 
#             models in combine_feature_hits().
# Arguments: 
#  $sqfile:            REF to Bio::Easel::SqFile object, open sequence file containing sequences,
#                      usually $out_root . ".predicted", or $out_root . ".corrected"
#  $out_key:           key for the output files we'll create here, usually "predicted" or "corrected"
#  $mdl_info_HAR:      REF to hash of arrays with information on the models, PRE-FILLED
#  $seq_info_HAR:      REF to hash of arrays with sequence information, PRE-FILLED
#  $mdl_results_AAHR:  REF to results AAH, PRE-FILLED
#  $opt_HHR:           REF to 2D hash of option values, see top of epn-options.pm for description
#  $ofile_info_HHR:    REF to 2D hash of output file information, ADDED TO HERE
#
# Returns:    void
# 
# Dies: If something is wrong with data in $mdl_info_HAR.
#################################################################
sub fetch_hits_given_results { 
  my $sub_name = "fetch_hits_given_results";
  my $nargs_exp = 7;
  if(scalar(@_) != $nargs_exp) { die "ERROR $sub_name entered with wrong number of input args"; }

  my ($sqfile, $out_key, $mdl_info_HAR, $seq_info_HAR, $mdl_results_AAHR, $opt_HHR, $ofile_info_HHR) = @_;
    
  my $nmdl = scalar(@{$mdl_results_AAHR});
  my $nseq = validateSequenceInfoHashIsComplete($seq_info_HAR, undef, $opt_HHR, $ofile_info_HHR->{"FH"});

  my $mdl_info_file_key        = $out_key . ".hits.fa";
  my $mdl_info_append_file_key = $out_key . ".hits.append.fa";

  for(my $mdl_idx = 0; $mdl_idx < $nmdl; $mdl_idx++) { 
    my @fetch_AA        = ();
    my @fetch_append_AA = ();
    my $mdl_name = $mdl_info_HAR->{"cmname"}[$mdl_idx];
    my $nseq2fetch        = 0; # number of sequences we'll fetch
    my $nseq2fetch_append = 0; # number of sequences we'll fetch for append file
    my $append_num = ($mdl_info_HAR->{"append_num"}[$mdl_idx]);

    for(my $seq_idx = 0; $seq_idx < $nseq; $seq_idx++) { 
      my $seq_name = $seq_info_HAR->{"seq_name"}[$seq_idx];
      if($seq_idx == 0 && (! opt_Get("--infasta", $opt_HHR)) && (! %{$mdl_results_AAHR->[$mdl_idx][$seq_idx]})) { 
        DNAORG_FAIL("ERROR in $sub_name(), no hit from model $mdl_name to the reference sequence $seq_name", 1, $ofile_info_HHR->{"FH"}); 
      }
      if(exists $mdl_results_AAHR->[$mdl_idx][$seq_idx]{"p_start"}) { 
        # hit exists
        if(! exists $mdl_results_AAHR->[$mdl_idx][$seq_idx]{"p_stop"}) { 
          DNAORG_FAIL("ERROR in $sub_name(), no stop value for hit of model $mdl_name to the sequence $seq_name", 1, $ofile_info_HHR->{"FH"}); 
        }
        my $start  = $mdl_results_AAHR->[$mdl_idx][$seq_idx]{"p_start"};
        # use corrected stop ("c_stop") if it exists
        my $stop    = (exists $mdl_results_AAHR->[$mdl_idx][$seq_idx]{"c_stop"}) ? $mdl_results_AAHR->[$mdl_idx][$seq_idx]{"c_stop"} : $mdl_results_AAHR->[$mdl_idx][$seq_idx]{"p_stop"};
        my $strand  = $mdl_results_AAHR->[$mdl_idx][$seq_idx]{"p_strand"};

        # only enter following loop if "prv_trc_flag" is *NOT* set, 
        # if it is then the sequence should not be fetched due to 
        # an early stop (trc error) in a previous model for the same feature
        if(! $mdl_results_AAHR->[$mdl_idx][$seq_idx]{"prv_trc_flag"}) { 
          my $new_name = $seq_name . "/" . $start . "-" . $stop;
          # we always put $start first and $stop second so that we can (usually) tell strand from the name,
          # "+" if start < stop, "-" if start > stop, ambiguous if start==stop
          push(@fetch_AA, [$new_name, $start, $stop, $seq_name]);
          $nseq2fetch++;

          # append sequence, if nec
          if($append_num > 0) { 
            my $append_start;
            my $append_stop;
            if($strand eq "+") { 
              $append_start = $stop + 1;
              $append_stop  = $stop + $append_num;
            }
            else { 
              $append_start = $stop - 1;
              $append_stop  = $stop - $append_num;
            }
            # only do the appending if the full region $append_start..$append_stop 
            # exists
            if(($append_start <= $seq_info_HAR->{"seq_len"}[$seq_idx]) && 
               ($append_stop  <= $seq_info_HAR->{"seq_len"}[$seq_idx])) { 
              my $append_new_name = $seq_name . "/" . $append_start . "-" . $append_stop;
              # we always put $start first and $stop second so that we can (usually) tell strand from the name,
              # "+" if start < stop, "-" if start > stop, ambiguous if start==stop

              # update mdl_results with 'append_start' and 'append_stop'
              $mdl_results_AAHR->[$mdl_idx][$seq_idx]{"append_start"} = $append_start;
              $mdl_results_AAHR->[$mdl_idx][$seq_idx]{"append_stop"}  = $append_stop;
              # printf("added $append_new_name $append_start $append_stop $seq_name to fetch_append_AA\n");
              push(@fetch_append_AA, [$append_new_name, $append_start, $append_stop, $seq_name]);
              
              $nseq2fetch_append++;
            }
            else { 
              if(exists $mdl_results_AAHR->[$mdl_idx][$seq_idx]{"append_start"}) { 
                delete $mdl_results_AAHR->[$mdl_idx][$seq_idx]{"append_start"};
              }
              if(exists $mdl_results_AAHR->[$mdl_idx][$seq_idx]{"append_stop"}) { 
                delete $mdl_results_AAHR->[$mdl_idx][$seq_idx]{"append_stop"};
              }
            }
          }
        }
      }
    } # end of for loop over $seq_idx

    my $fa_file               = $mdl_info_HAR->{$mdl_info_file_key}[$mdl_idx];
    my $fa_append_file        = $mdl_info_HAR->{$mdl_info_append_file_key}[$mdl_idx];
    my $ofile_info_key        = get_mdl_or_ftr_ofile_info_key("mdl", $mdl_idx, $mdl_info_file_key, $ofile_info_HHR->{"FH"});
    my $ofile_info_append_key = get_mdl_or_ftr_ofile_info_key("mdl", $mdl_idx, $mdl_info_append_file_key, $ofile_info_HHR->{"FH"});

    if($nseq2fetch > 0) { 
      $sqfile->fetch_subseqs(\@fetch_AA, undef, $fa_file);
      # save information on this to the output file info hash
      addClosedFileToOutputInfo($ofile_info_HHR, $ofile_info_key, $fa_file, 0, "fasta file with $out_key hits for model " . $mdl_info_HAR->{"out_tiny"}[$mdl_idx]);

      if($nseq2fetch_append > 0) { 
        $sqfile->fetch_subseqs(\@fetch_append_AA, undef, $fa_append_file);
        addClosedFileToOutputInfo($ofile_info_HHR, $ofile_info_append_key, $fa_append_file, 0, "fasta file with $out_key appended hits for model " . $mdl_info_HAR->{"out_tiny"}[$mdl_idx]);
      }
    }
    else { 
      # no sequences were fetched update the 
      $mdl_info_HAR->{$mdl_info_file_key}[$mdl_idx]        = "/dev/null"; # indicates to downstream functions that this file does not exist
      $mdl_info_HAR->{$mdl_info_append_file_key}[$mdl_idx] = "/dev/null"; # indicates to downstream functions that this file does not exist
    }
  } # end of for loop over model indices

  return;
}

#################################################################
# Subroutine:  combine_model_hits()
# Incept:      EPN, Thu Mar  3 11:39:17 2016
#
# Purpose:    For all features annotated by models 
#             ($ftr_info_HAR->{"annot_type"}[*] = "model")
#             assign (for single model features) or create
#             (for multiple model features) the hit fasta file
#             for each. Calls 'combine_sequences()' which does
#             much of the work.
#
# Arguments: 
#  $out_key:           key for the output files we'll create here, usually "predicted" or "corrected"
#  $seq_name_AR:       REF to array of sequence names, PRE-FILLED
#  $mdl_info_HAR:      REF to hash of arrays with information on the models, PRE-FILLED
#  $ftr_info_HAR:      REF to hash of arrays with information on the features, ADDED TO HERE
#  $opt_HHR:           REF to 2D hash of option values, see top of epn-options.pm for description
#  $ofile_info_HHR:    REF to 2D hash of output file information, ADDED TO HERE
#
# Returns:    void
#
# Dies:       If we have a problem reading the fasta files
#
################################################################# 
sub combine_model_hits { 
  my $sub_name = "combine_model_hits";
  my $nargs_exp = 6;
  if(scalar(@_) != $nargs_exp) { die "ERROR $sub_name entered with wrong number of input args"; }

  my ($out_key, $seq_name_AR, $mdl_info_HAR, $ftr_info_HAR, $opt_HHR, $ofile_info_HHR) = @_;

  my $nftr = validateFeatureInfoHashIsComplete($ftr_info_HAR, undef, $ofile_info_HHR->{"FH"}); # nftr: number of features
  my $nmdl = validateModelInfoHashIsComplete  ($mdl_info_HAR, undef, $ofile_info_HHR->{"FH"}); # nmdl: number of homology models

  my $mdl_info_file_key        = $out_key . ".hits.fa";
  my $mdl_info_append_file_key = $out_key . ".hits.append.fa";
  my $ftr_info_file_key        = $mdl_info_file_key;
  my $ftr_info_append_file_key = $mdl_info_append_file_key;

  for(my $ftr_idx = 0; $ftr_idx < $nftr; $ftr_idx++) { 
    if($ftr_info_HAR->{"annot_type"}[$ftr_idx] eq "model") { # we only do this for features annotated by models
      my @tmp_hit_fafile_A = (); # only relevant if this feature has multiple models
      my $mdl_idx        = $ftr_info_HAR->{"first_mdl"}[$ftr_idx];
      my $mdl_hit_fafile = $mdl_info_HAR->{$mdl_info_file_key}[$mdl_idx];
      my $at_least_one_fafile = 0; # set to '1' if at least one fa file exists (is not set to "/dev/null"
      if($mdl_hit_fafile ne "/dev/null") { 
        validateFileExistsAndIsNonEmpty($mdl_hit_fafile, $sub_name, $ofile_info_HHR->{"FH"});
        push(@tmp_hit_fafile_A, $mdl_hit_fafile);
        $at_least_one_fafile = 1;
      }
      #######################################
      # single model (e.g. exon) features
      #######################################
      if($ftr_info_HAR->{"nmodels"}[$ftr_idx] == 1) { 
        # a single model (e.g. exon) gene, we should already have the sequence from fetch_hits
        # this was initialized to something else, redefine it here:
        $ftr_info_HAR->{$ftr_info_file_key}[$ftr_idx] = $mdl_hit_fafile;
      }
      #######################################
      # multi model (e.g. exon) features
      #######################################
      else { 
        # more than one model's hit files need to be combined to make this feature 
        my $ftr_hit_fafile = $ftr_info_HAR->{$ftr_info_file_key}[$ftr_idx];
        for($mdl_idx = $ftr_info_HAR->{"first_mdl"}[$ftr_idx] + 1; $mdl_idx <= $ftr_info_HAR->{"final_mdl"}[$ftr_idx]; $mdl_idx++) { 
          $mdl_hit_fafile = $mdl_info_HAR->{$mdl_info_file_key}[$mdl_idx];
          if($mdl_hit_fafile ne "/dev/null") { 
            validateFileExistsAndIsNonEmpty($mdl_hit_fafile, $sub_name, $ofile_info_HHR->{"FH"});
            push(@tmp_hit_fafile_A, $mdl_hit_fafile);
            $at_least_one_fafile = 1;
          }
        }
        if($at_least_one_fafile) { 
          # combine the sequences into 1 file
          combine_sequences(\@tmp_hit_fafile_A, $seq_name_AR, $ftr_hit_fafile, $opt_HHR, $ofile_info_HHR->{"FH"});
          
          my $ofile_info_key = get_mdl_or_ftr_ofile_info_key("ftr", $ftr_idx, $ftr_info_file_key, $ofile_info_HHR->{"FH"});
          addClosedFileToOutputInfo($ofile_info_HHR, $ofile_info_key, $ftr_hit_fafile, 0, "fasta file with $out_key hits for feature " . $ftr_info_HAR->{"out_tiny"}[$ftr_idx] . " from " . $ftr_info_HAR->{"nmodels"}[$ftr_idx] . " combined model predictions");
        }
        else { 
          # no fasta files exist, redefine $ftr_info_HAR->{"$ftr_info_file_key"}[$ftr_idx] to 
          # /dev/null so downstream functions know that it should not exist
          $ftr_info_HAR->{$ftr_info_file_key}[$ftr_idx] = "/dev/null";
        }
      }

      # check if there's a file to append
      my $final_mdl_idx = $ftr_info_HAR->{"final_mdl"}[$ftr_idx];
      my $mdl_ofile_info_append_key = get_mdl_or_ftr_ofile_info_key("mdl", $final_mdl_idx, $mdl_info_append_file_key, $ofile_info_HHR->{"FH"});
      if(exists $ofile_info_HHR->{"fullpath"}{$mdl_ofile_info_append_key}) { 
        # yes, there is
        my $mdl_hit_append_fafile = $ofile_info_HH{"fullpath"}{$mdl_ofile_info_append_key};
        if($mdl_hit_append_fafile ne "/dev/null") { 
          validateFileExistsAndIsNonEmpty($mdl_hit_append_fafile, $sub_name, $ofile_info_HHR->{"FH"});
        }
        # this was initialized to something else, redefine it here:
        $ftr_info_HAR->{$ftr_info_append_file_key}[$ftr_idx] = $mdl_hit_append_fafile;
      }
    } # end of 'if($ftr_info_HAR->{"annot_type"}[$ftr_idx] eq "model")'
  }
  
  return;
}

#################################################################
# Subroutine:  combine_feature_hits()
# Incept:      EPN, Thu Mar  3 12:15:55 2016
#
# Purpose:    For all features that are annotated by combining
#             multiple other features ($ftr_info_HAR->{"annot_type"}[*] 
#             = "multifeature", e.g. CDS made up of mature peptides)
#             create the feature fasta file for each. Calls 
#             'combine_sequences()' which does much of the work.
#
# Arguments: 
#  $out_key:           key for the output files we'll create here, usually "predicted" or "corrected"
#  $seq_name_AR:       REF to array of sequence names, PRE-FILLED
#  $ftr_info_HAR:      REF to hash of arrays with information on the features, ADDED TO HERE
#  $opt_HHR:           REF to 2D hash of option values, see top of epn-options.pm for description
#  $ofile_info_HHR:    REF to 2D hash of output file information, ADDED TO HERE
#
# Returns:    void
#
# Dies:       If we have a problem reading the fasta files
#
################################################################# 
sub combine_feature_hits { 
  my $sub_name = "combine_feature_hits";
  my $nargs_exp = 5;
  if(scalar(@_) != $nargs_exp) { die "ERROR $sub_name entered with wrong number of input args"; }


  my ($out_key, $seq_name_AR, $ftr_info_HAR, $opt_HHR, $ofile_info_HHR) = @_;

  my $nftr = validateFeatureInfoHashIsComplete($ftr_info_HAR, undef, $ofile_info_HHR->{"FH"}); # nftr: number of features

  my $ftr_info_file_key        = $out_key . ".hits.fa";
  my $mdl_info_append_file_key = $out_key . ".hits.append.fa";

  # printf("in $sub_name, out_key: $out_key, ftr_info_file_key: $ftr_info_file_key\n");

  for(my $ftr_idx = 0; $ftr_idx < $nftr; $ftr_idx++) { 
    if($ftr_info_HAR->{"annot_type"}[$ftr_idx] eq "multifeature") { # we only do this for features annotated by models
      # get the array of primary children feature indices for this feature
      my @primary_children_idx_A = (); # feature indices of the primary children of this feature
      getPrimaryOrAllChildrenFromFeatureInfo($ftr_info_HAR, $ftr_idx, "primary", \@primary_children_idx_A, $ofile_info_HHR->{"FH"});
      my @tmp_hit_fafile_A = ();
      my $at_least_one_fafile = 0; # set to 1 once we add a fasta file to @tmp_hit_fafile_A
      my $combined_ftr_hit_fafile = $ftr_info_HAR->{$ftr_info_file_key}[$ftr_idx];
      foreach my $cur_ftr_idx (@primary_children_idx_A) { 
        my $cur_ftr_hit_fafile = $ftr_info_HAR->{$ftr_info_file_key}[$cur_ftr_idx];
        if($cur_ftr_hit_fafile ne "/dev/null") { 
          validateFileExistsAndIsNonEmpty($cur_ftr_hit_fafile, $sub_name, $ofile_info_HHR->{"FH"});
          push(@tmp_hit_fafile_A, $cur_ftr_hit_fafile);
          $at_least_one_fafile = 1;
        }
        # check if this feature has a mandatory file to append
        my $final_mdl_idx = $ftr_info_HAR->{"final_mdl"}[$cur_ftr_idx];
        my $mdl_ofile_info_append_key = get_mdl_or_ftr_ofile_info_key("mdl", $final_mdl_idx, $mdl_info_append_file_key, $ofile_info_HHR->{"FH"});
        if(exists $ofile_info_HHR->{"fullpath"}{$mdl_ofile_info_append_key}) {
          # it does, append it
          my $mdl_hit_append_fafile = $ofile_info_HH{"fullpath"}{$mdl_ofile_info_append_key};
          if($mdl_hit_append_fafile ne "/dev/null") { 
            validateFileExistsAndIsNonEmpty($mdl_hit_append_fafile, $sub_name, $ofile_info_HHR->{"FH"});
            push(@tmp_hit_fafile_A, $mdl_hit_append_fafile);
            $at_least_one_fafile = 1;
          } 
        }
      } # end of 'foreach $cur_ftr_idx'

      if($at_least_one_fafile) { 
        # combine the sequences into 1 file
        combine_sequences(\@tmp_hit_fafile_A, $seq_name_AR, $combined_ftr_hit_fafile, $opt_HHR, $ofile_info_HHR->{"FH"}); 

        my $ofile_info_key = get_mdl_or_ftr_ofile_info_key("ftr", $ftr_idx, $ftr_info_file_key, $ofile_info_HHR->{"FH"});
        addClosedFileToOutputInfo($ofile_info_HHR, $ofile_info_key, $combined_ftr_hit_fafile, 0, "fasta file with $out_key hits for feature " . $ftr_info_HAR->{"out_tiny"}[$ftr_idx] . " from " . $ftr_info_HAR->{"nmodels"}[$ftr_idx] . " combined model predictions");
      } # end of 'if($at_least_one_fafile)'
      else { 
        # no fasta files exist, redefine $ftr_info_HAR->{"$ftr_info_file_key"}[$ftr_idx] to 
        # /dev/null so downstream functions know that it should not exist
        $ftr_info_HAR->{$ftr_info_file_key}[$ftr_idx] = "/dev/null";
      }
    }
  } # end of 'for' loop over $ftr_idx
  return;
}


#################################################################
# Subroutine:  combine_sequences()
# Incept:      EPN, Wed Mar  2 16:11:40 2016
#
# Purpose:    Helper function for combine_model_hits() and
#             combine_feature_hits().  Given an array of fasta files,
#             each with a different subsequence from the same parent
#             sequences, create a single new fasta file that has the
#             subsequences concatenated together.  An example is
#             stitching together exons into a CDS.  Uses BioEasel's
#             sqfile module.
#
# Arguments: 
#  $indi_file_AR: REF to array of fasta files to combine
#  $seq_name_AR:  REF to array with order of sequence names
#  $multi_file:   name of multi file to create
#  $opt_HHR:      REF to 2D hash of option values, see top of epn-options.pm for description
#  $FH_HR:        REF to hash of file handles
#
# Returns:    void
#
# Dies:       If we have a problem reading the fasta files
#
#################################################################
sub combine_sequences {
  my $sub_name = "combine_sequences";
  my $nargs_exp = 5;
  if(scalar(@_) != $nargs_exp) { die "ERROR $sub_name entered with wrong number of input args"; }

  my ($indi_file_AR, $seq_name_AR, $multi_file, $opt_HHR, $FH_HR) = @_;
  
  my @sqfile_A                      = (); # array of open Bio::Easel::SqFile objects, one per indi_file_AR element
  my @sqfile_sqname_AA              = (); # 2D array of SqFile sequence names, read from the indi files, [0..$nfiles-1][0..$nseq_in_file_f]
  my $nfiles                        = scalar(@{$indi_file_AR}); # number of input fasta files
  my @seq_name2sqfile_sqname_map_AA = (); # 2D array, 1st dim: 0..$seq_idx..$nseq-1, 2nd dim 0..$file_idx..$nfiles, value: ssi index of $seq_idx subseq in file $f
  my @seq_name_exists_AA            = (); # 2D array, 1st dim: 0..$seq_idx..$nseq-1, 2nd dim: 0..$file_idx..$nfiles-1; value '1' if $seq_idx exists in file $f
  my @seq_name_coords_A             = (); # key: sequence name from @{$seq_name_AR}, value: concatenated set of coordinates of all subseqs in all $nfiles
  my @seq_name_fetch_me_A           = (); # [0..$i..$nseq_name-1]: values differ between first part of function and 2nd part of function:
                                          # in 'for($file_idx..' loop: value is either the most recent (highest) file idx for which seq $i existed 
                                          #                            or -2 if we've determined it is not in a contiguous set of files beginning at 1
                                          # after 'update values in @seq_name_fetch_AA' block: value is "0" if seq $i does not exist in a contiguous
                                          #                                                    block of sequences starting at 1, and "1" if it does
                                          #
                                          # we fetch each sequence that exists in a contiguous set of files in @sqfile_A starting with the first one
                                          # we don't fetch a sequence that doesn't exist in any of the sequences
                                          # we don't fetch a sequence that exists in at least one file in the middle of @sqfile_A

  my @sqname_AA                     = (); # 2D array, 1st dim [0..$file_idx..$nfiles-1], 2nd dim: 0 to number of sequences in file $file_idx

  my $seq_idx;  # counter over seq_name values
  my $file_idx; # counter for files

  # get index hash for @{$seq_name_AR}, this simplifies checking if
  # a given sequence name exists in @{$seq_name_AR}, and getting the idx
  # of that name
  my $nseq_name = scalar(@{$seq_name_AR});
  my %seq_name_idx_H = (); # key: $seq_name, value: idx of $seq_name in @{$seq_info_HAR->{"seq_name"}}
  getIndexHashForArray($seq_name_AR, \%seq_name_idx_H, $FH_HR);
  
  # initialize arrays
  for(my $seq_idx = 0; $seq_idx < $nseq_name; $seq_idx++) { 
    $seq_name_coords_A[$seq_idx]   = "";
    $seq_name_fetch_me_A[$seq_idx] = -1; # set to 0 or 1 in for($file_idx) loop below
    @{$seq_name2sqfile_sqname_map_AA[$seq_idx]} = ();
    for($file_idx = 0; $file_idx < $nfiles; $file_idx++) { 
      $seq_name2sqfile_sqname_map_AA[$seq_idx][$file_idx] = -1; # updated in block below if $seq_idx exists in $file_idx
    }
  }

  for($file_idx = 0; $file_idx < $nfiles; $file_idx++) { 
    if($indi_file_AR->[$file_idx] ne "/dev/null") { 
      # only enter the loop if the file exists (is not "/dev/null")
      # if the file does not exist it has zero sequences in it, so everything else after this
      # loop works as intended, we just have zero sequences added from this file

      validateFileExistsAndIsNonEmpty($seq_file, $indi_file_AR->[$file_idx], $FH_HR);
      
      # create the Bio::Easel object
      # first remove any old .ssi files that may exist
      my $ssi_file = $indi_file_AR->[$file_idx] . ".ssi";
      if(-e $ssi_file) { 
        removeFileUsingSystemRm($ssi_file, $sub_name, $opt_HHR, $FH_HR);
      }
      $sqfile_A[$file_idx] = Bio::Easel::SqFile->new({ fileLocation => $indi_file_AR->[$file_idx] });
      @{$sqname_AA[$file_idx]} = ();
      
      # get the names all of sequences in each file
      for(my $sqfile_seq_idx = 0; $sqfile_seq_idx < $sqfile_A[$file_idx]->nseq_ssi; $sqfile_seq_idx++) { 
        $sqname_AA[$file_idx][$sqfile_seq_idx] = $sqfile_A[$file_idx]->fetch_seq_name_given_ssi_number($sqfile_seq_idx);
        
        # break down this name into the $seq_name and $coords
        my ($seq_name, $coords) = split("/", $sqname_AA[$file_idx][$sqfile_seq_idx]);
        if(! defined $coords || $coords !~ m/\-/) { 
          DNAORG_FAIL("ERROR in $sub_name, unable to parse sequence name $sqname_AA[$file_idx][$sqfile_seq_idx] into accession and coordinates", 1, $FH_HR);
        }
        if(! exists $seq_name_idx_H{$seq_name}) { 
          DNAORG_FAIL("ERROR in $sub_name, parsed sequence name $seq_name from $sqname_AA[$file_idx][$sqfile_seq_idx] does not exist in our seq_name_A array", 1, $FH_HR);
        }
        
        $seq_idx = $seq_name_idx_H{$seq_name};
        $seq_name2sqfile_sqname_map_AA[$seq_idx][$file_idx] = $sqfile_seq_idx;
        if($seq_name_coords_A[$seq_idx] ne "") { 
          $seq_name_coords_A[$seq_idx] .= ",";
        }
        $seq_name_coords_A[$seq_idx] .= $coords;
        $seq_name_exists_AA[$seq_idx][$file_idx] = 1;
        
        if($seq_name_fetch_me_A[$seq_idx] == ($file_idx-1)) { 
          $seq_name_fetch_me_A[$seq_idx]++; # this can make $seq_name_fetch_me_A[$seq_idx] rise to as high as $nfiles-1,
          # but it really only serves as a flag that this sequence exists in all files
          # starting at the first file ($file_idx == 0) up to the current file, else
          # we would have set this value to -2 in the iteration of the loop corresponding
          # to the file $file_idx in which it doesn't exist
        }
        else { 
          # if we get here, we went through at least one value for $file_idx 
          # in which this sequence did not exist
          $seq_name_fetch_me_A[$seq_idx] = -2; # we'll set this to 0 below
        }
      }
    } # end of 'if($indi_file_AR->[$file_idx] ne "/dev/null")'
  } # end of 'for' loop over file indexes

  # update values in @seq_name_fetch_me_A
  for($seq_idx = 0; $seq_idx < $nseq_name; $seq_idx++) { 
    # 3 possibilities: 
    #   $seq_name_fetch_me_A[$seq_idx] >=  0: if $seq_idx existed in >= 1 files, and did exist in a contiguous subset starting at file_idx 0
    #   $seq_name_fetch_me_A[$seq_idx] == -2: if $seq_idx existed in >= 1 files, but not in a contiguous subset of files starting at file_idx 0
    #   $seq_name_fetch_me_A[$seq_idx] == -1: if $seq_idx existed in    0 files
    $seq_name_fetch_me_A[$seq_idx] = ($seq_name_fetch_me_A[$seq_idx] >= 0) ? 1 : 0;
  } 

  # now for each seq_name that we want to fetch, fetch all subsequences for that 
  # sequence from all the individual files into a new sequence in a new file ($multi_file)
  open(OUT, ">", $multi_file) || die "ERROR unable to open $multi_file for writing";
  for($seq_idx = 0; $seq_idx < $nseq_name; $seq_idx++) { 
    # printf("HEYA in $sub_name creating $multi_file fetch me for sequence %s is %d\n", $seq_name_AR->[$seq_idx], $seq_name_fetch_me_A[$seq_idx]);
    if($seq_name_fetch_me_A[$seq_idx]) { 
      my $seq_name = $seq_name_AR->[$seq_idx];
      print OUT ">" . $seq_name . "/" . $seq_name_coords_A[$seq_idx] . "\n";
      for($file_idx = 0; $file_idx < $nfiles; $file_idx++) { 
        if($seq_name2sqfile_sqname_map_AA[$seq_idx][$file_idx] != -1) { 
          my $sqname = $sqname_AA[$file_idx][$seq_name2sqfile_sqname_map_AA[$seq_idx][$file_idx]];
          my $sqonly = $sqfile_A[$file_idx]->fetch_seq_to_fasta_string($sqname);
          $sqonly =~ s/^\>.+\n//;
          print OUT $sqonly;
        }
      }
    }
  }
  close(OUT);

  # clean up: remove all 'ssi' files we just created
  for($file_idx = 0; $file_idx < $nfiles; $file_idx++) { 
    if(-e $indi_file_AR->[$file_idx] . ".ssi") { 
      removeFileUsingSystemRm($indi_file_AR->[$file_idx] . ".ssi", $sub_name, $opt_HHR, $FH_HR);
    }
  }

  return;
}

#################################################################
#################################################################
#
#  Subroutines related to the esl-epn-translate.pl script:
#    parse_esl_epn_translate_startstop_outfile()
#    get_esl_epn_translate_altstart_opt
#    wrapper_esl_epn_translate_startstop()
#
#################################################################
# Subroutine:  parse_esl_epn_translate_startstop_outfile()
# Incept:      EPN, Fri Mar  4 13:56:56 2016
#
# Purpose:    Parse an output file from esl-epn-translate.pl run
#             with the --startstop option and store the relevant 
#             information we derive from it in @{$err_ftr_instances_AHHR}. 
#
#             Checks for and adds the following error codes for features
#             that with a non-matpept features (type ne "mp", e.g. "cds-mp", "cds-notmp"):
#
#             "str": if predicted start is invalid (detected by esl-epn-translate)
#
#             "stp": "maybe" added for features for which predicted stop is not a 
#                  valid in-frame stop (detected by esl-epn-translate), this is
#                  either removed, or updated later (because an stp error occurs only
#                  when the predicted stop position is not the end of a valid stop
#                  codon -- valid, out-of-frame stop is okay (not an stp error))
#
#             "ext": "maybe" added for features with no in-frame stop, removed or
#                  updated later (not in this function) when we look for an in-frame
#                  stop downstream of the predicted stop (ext and ntr are exclusive)
#
#             "nst": "maybe" added for features with no in-frame stop, removed or
#                  updated later (not in this function) when we look for an in-frame
#                  stop downstream of the predicted stop (ext and ntr are exclusive)
#
#             "trc": added here for features with early in-frame stop (detected by 
#                  esl-epn-translate) with temporary value, the -1 times the number 
#                  of nucleotides the in-frame stop is upstream of the predicted stop.
#                  This value is updated later (not in this function) to a more informative
#                  message for outputting.
#
# Arguments: 
#  $translate_outfile:      path to the file to parse
#  $ftr_idx:                feature index the translate output is for
#  $ftr_info_HAR:           REF to the feature info hash of arrays, PRE-FILLED
#  $err_info_HAR:           REF to the error info HA, PRE-FILLED
#  $err_ftr_instances_AHHR: REF to the error instances AAH, PRE-FILLED
#  $FH_HR:                  REF to hash of file handles
#
#
# Returns:    void
#
# Dies:       If we have trouble parsing $translate_outfile
#
#################################################################
sub parse_esl_epn_translate_startstop_outfile { 
  my $sub_name = "parse_esl_epn_translate_startstop_outfile";
  my $nargs_exp = 6;
  if(scalar(@_) != $nargs_exp) { die "ERROR $sub_name entered with wrong number of input args"; }

  my ($translate_outfile, $ftr_idx, $ftr_info_HAR, $err_info_HAR, $err_ftr_instances_AHHR, $FH_HR) = @_;
  
  # is this a mature peptide?
  my $is_matpept = ($ftr_info_HAR->{"type"}[$ftr_idx] eq "mp") ? 1 : 0;
  my $append_num = 0; # the number of nucleotides that were appended to this features
                      # sequence past the final predicted nucleotide, we need to 
                      # account for these when we determine the correction
  if((defined $ftr_info_HAR->{"append_num"}) && (defined $ftr_info_HAR->{"append_num"}[$ftr_idx])) { 
    $append_num = $ftr_info_HAR->{"append_num"}[$ftr_idx];
  }

  open(IN, $translate_outfile) || fileOpenFailure($translate_outfile, "main", $!, "reading", $FH_HR);
  
  while(my $line = <IN>) { 
    # example line
    #HQ693465/1-306 1 1 304
    if($line =~ /^(\S+)\/(\S+)\s+(\d+)\s+(\d+)\s+(\d+)/) { 
      my ($seq_name, $coords, $start_is_valid, $stop_is_valid, $first_stop_posn1) = ($1, $2, $3, $4, $5);

      # determine if we have an early stop
      my $cds_len            = dashCoordsStringCommaDelimitedToLength($coords, $sub_name, $FH_HR);
      my $final_codon_posn1  = $cds_len - 2; # final codon position 1 
      my $early_inframe_stop;
      my $corr_len           = 0; # number of nts to correct prediction by, changed if $early_inframe_stop
      if($first_stop_posn1 == $final_codon_posn1) { # first stop is the final codon
        $early_inframe_stop = 0;
      }
      elsif($first_stop_posn1 == 0) { # esl-epn-translate didn't find any in-frame stop
        $early_inframe_stop = 0;
      }
      else { # there is an early stop
        $early_inframe_stop = 1; 
        $corr_len = (-1 * ($final_codon_posn1 - $first_stop_posn1)) + $append_num; # negative because early stop shortens length
      }

      # We now have all of the relevant data on the current
      # CDS/mat_peptide sequence and we need to use to determine
      # what errors each sequence should throw (at least for those
      # that can tell should be thrown at this point in the
      # processing) as well as any corrections to stop predictions
      # that we should make prior to translation (trc errors are
      # thrown when this happens).
      # 
      # There are 4 relevant variables that dictate which errors
      # should be thrown/checked for later and whether a stop
      # correction should be made. The table gives all possible
      # combinations of values of those variables and lists the
      # outcome of each possibility.
      #
      # Variables we know from earlier processing:
      # $is_matpept:     '1' if current feature is a mature peptide, '0' if it is a CDS
      #
      # Variables derived from esl-epn-translate output we're currently parsing
      # $start_is_valid:     '1' if current feature's first 3 nt encode a valid start codon
      # $stop_is_valid:      '1' if current feature's final 3 nt encode a valid stop codon and total feature length is multiple of 3
      # $early_inframe_stop: '1' if an inframe stop exists prior to predicted stop
      #
      # 7 possibilities, each with different outcome (P1-P7):
      #                                                                                       | make correction to |
      # idx | is_matpept | start_is_valid | stop_is_valid | early_inframe_stop ||   errors    | stop coordinate?   |
      # ----|------------|----------------|---------------|--------------------||-------------|--------------------|
      #  P1 |      false |          false |          any  |                any ||         str |                 no |
      #  P2 |      false |           true |        false  |              false ||     stp ext?|     maybe (if ext) |
      #  P3 |      false |           true |        false  |               true ||     stp trc |                yes |
      #  P4 |      false |           true |         true  |              false ||        none |                 no |
      #  P5 |      false |           true |         true  |               true ||         trc |                yes |
      # -----------------------------------------------------------------------||-----------------------------------
      #  P6 |       true |            any |          any  |              false ||        ntr? |                 no |
      #  P7 |       true |            any |          any  |               true ||    trc ntr? |                yes |
      # ------------------------------------------------------------------------------------------------------------
      # 
      # in table above:
      # '?' after error code means that error is possible, we have to check for it later           
      # 'any' means that any value is possible, outcome is unaffected by value
      #
      if(! $is_matpept) { 
        if(! $start_is_valid) { # possibility 1 (P1)
          error_instances_add($err_ftr_instances_AHHR, undef, $err_info_HAR, $ftr_idx, "str", $seq_name, "", $FH_HR);
          # printf("in $sub_name, feature index $ftr_idx, seq $seq_name $c possibility 1 (str)\n");
        }
        else { 
          # $start_is_valid is 1
          if(! $stop_is_valid) { 
            if(! $early_inframe_stop) { 
              # possibility 2 (P2): stp error, need to check for ext error later

              # add the 3 potential error codes, we'll check again later and possibly remove them
              # the 'stp' error is only a "maybe" because (! $stop_is_valid) implies it's not an
              # *IN-FRAME* valid stop codon, but we only throw 'stp' if the final 3 nt of the prediction
              # are not a valid stop codon, regardless of frame
              error_instances_add($err_ftr_instances_AHHR, undef, $err_info_HAR, $ftr_idx, "stp", $seq_name, "maybe", $FH_HR);
              error_instances_add($err_ftr_instances_AHHR, undef, $err_info_HAR, $ftr_idx, "ext", $seq_name, "maybe", $FH_HR);
              error_instances_add($err_ftr_instances_AHHR, undef, $err_info_HAR, $ftr_idx, "nst", $seq_name, "maybe", $FH_HR);
              #printf("in $sub_name, feature index $ftr_idx, seq $seq_name, possibility 2 (stp, maybe ext)\n");
            }
            else { # $early_inframe_stop is 1
              # possibility 3 (P3): stp and trc error

              # add the 2 potential error codes, we'll check again later and possibly remove them
              # the 'stp' error is only a "maybe" because of reason explained above similar case in possibility 2 above
              error_instances_add($err_ftr_instances_AHHR, undef, $err_info_HAR, $ftr_idx, "stp", $seq_name, "maybe", $FH_HR);
              error_instances_add($err_ftr_instances_AHHR, undef, $err_info_HAR, $ftr_idx, "trc", $seq_name, $corr_len, $FH_HR);
              #printf("in $sub_name, feature index $ftr_idx, seq $seq_name, possibility 3 (trc and stp)\n");
            }
          } # end of 'if(! $stop_is_valid)'
          else { # $stop_is_valid is 1
            if(! $early_inframe_stop) { 
              ; 
              # possibility 4 (P4): no errors, do nothing
              #printf("in $sub_name, feature index $ftr_idx, seq $seq_name, possibility 4 (no errors)\n");
            }
            else { 
              # possibility 5 (P5): trc error
              error_instances_add($err_ftr_instances_AHHR, undef, $err_info_HAR, $ftr_idx, "trc", $seq_name, $corr_len, $FH_HR);
              #printf("in $sub_name, feature index $ftr_idx, seq $seq_name, possibility 5 (trc)\n");
            }
          }              
        }
      } # end of 'if(! $is_matpept)'
      else { # $is_matpept is 1 
        if(! $early_inframe_stop) { 
          ; 
          # possibility 6 (P6): maybe ntr error later, but can't check for it now, do nothing;
          #printf("in $sub_name, feature index $ftr_idx, seq $seq_name, possibility 6 (no error)\n");
        }
        else { # $early_inframe_stop is '1'
          # possibility 7 (P7): trc error, maybe ntr error later, but can't check for it now
          error_instances_add($err_ftr_instances_AHHR, undef, $err_info_HAR, $ftr_idx, "trc", $seq_name, $corr_len, $FH_HR);
        }
      }
    }
    else { 
      DNAORG_FAIL("ERROR in $sub_name, unable to parse esl-epn-translate.pl output line:\n$line\n", 1, $FH_HR);
    }
  }
  close(IN);
  
  return;
}

#################################################################
# Subroutine:  get_esl_epn_translate_altstart_opt
# Incept:      EPN, Thu Mar 10 11:23:48 2016
#
# Purpose:    Get the command line option string for esl-epn-translate
#             for the -altstart option given the %{$ftr_info_HAR}
#             the feature index $ftr_idx and the @{$specstart_AAR}.
#             $specstart_AAR can (and often will be) undef, in which
#             case we just return "", indicating the option isn't
#             going to be used. Also if the type of the feature is not
#             a CDS, then we will also return "".
#
# Arguments: 
#  $ftr_info_HAR:      REF to hash of arrays with information on the features, ADDED TO HERE
#  $ftr_idx:           index in %{$ftr_info_HAR} we are interested in
#  $specstart_AAR:     REF to the 2D array with specified start codons
#
# Returns:    Return option string for esl-epn-translate -altstart,
#             e.g. "-altstart GCC". If none, return "".
#
# Dies:       never
# 
################################################################# 
sub get_esl_epn_translate_altstart_opt { 
  my $sub_name = "get_esl_epn_translate_altstart_opt()";
  my $nargs_exp = 3;
  if(scalar(@_) != $nargs_exp) { die "ERROR $sub_name entered with wrong number of input args"; }

  my ($ftr_info_HAR, $ftr_idx, $specstart_AAR) = @_;

  if(! defined $specstart_AAR) { 
    return ""; 
  }
  elsif(($ftr_info_HA{"type"}[$ftr_idx] ne "cds-mp") && ($ftr_info_HA{"type"}[$ftr_idx] ne "cds-notmp")) { 
    return "";
  }
  else { 
    my $codon_str = "";
    # determine the CDS index of this feature
    my $cds_idx = 0;
    for(my $cur_ftr_idx = 0; $cur_ftr_idx <= $ftr_idx; $cur_ftr_idx++) { 
      if(($ftr_info_HA{"type"}[$cur_ftr_idx] eq "cds-mp") || ($ftr_info_HA{"type"}[$cur_ftr_idx] eq "cds-notmp")) { 
        $cds_idx++; 
      }
    }
    foreach my $codon (@{$specstart_AAR->[($cds_idx-1)]}) { 
      if($codon_str ne "") { 
        $codon_str .= ",";
      }
      $codon_str .= $codon;
    }
    if($codon_str ne "") { 
      return "-altstart $codon_str";
    }
    else { 
      return "";
    }
  }
}

#################################################################
# Subroutine:  wrapper_esl_epn_translate_startstop()
# Incept:      EPN, Thu Mar 10 15:04:53 2016
#
# Purpose:    For each feature's predicted hits in a fasta file,
#             call 'esl-epn-translate/ using the startstop option 
#             to investigate where the in frame stop codons are.
#
# Arguments: 
#  $esl_epn_translate:  path to esl-epn-translate.pl executable
#  $out_key:            key for output files in %{$ftr_info_HAR}
#  $ftr_info_HAR:       REF to hash of arrays with information on the features, ADDED TO HERE
#  $specstart_AAR:      REF to the 2D array with specified start codons, can be undef
#  $err_info_HAR:       REF to the error info hash of arrays, PRE-FILLED
#  $err_ftr_instances_AHHR: REF to error instances AHH, PRE-FILLED with at least trc and ext errors
#  $opt_HHR:            REF to 2D hash of option values, see top of epn-options.pm for description
#  $ofile_info_HHR:     REF to the 2D hash of output file information
#
# Returns: void
#
################################################################# 
sub wrapper_esl_epn_translate_startstop { 
  my $sub_name = "wrapper_esl_epn_translate_startstop()";
  my $nargs_exp = 8;
  if(scalar(@_) != $nargs_exp) { die "ERROR $sub_name entered with wrong number of input args"; }

  my ($esl_epn_translate, $out_key, $ftr_info_HAR, $specstart_AAR, $err_info_HAR, $err_ftr_instances_AHHR, $opt_HHR, $ofile_info_HHR) = @_;

  my $nftr = validateFeatureInfoHashIsComplete($ftr_info_HAR, undef, $ofile_info_HHR->{"FH"}); # nftr: number of features

  my $ftr_info_fa_file_key  = $out_key . ".hits.fa";
  my $ftr_info_out_file_key = $out_key . ".hits.fa.esl-epn-translate";

  for(my $ftr_idx = 0; $ftr_idx < $nftr; $ftr_idx++) { 
    my $ftr_hit_fafile            = $ftr_info_HAR->{$ftr_info_fa_file_key}[$ftr_idx];
    my $esl_epn_translate_outfile = $ftr_info_HAR->{$ftr_info_out_file_key}[$ftr_idx];
  
    if($ftr_hit_fafile ne "/dev/null") { # if this is set to /dev/null we know it's not supposed to exist, so we skip this feature

      # deal with alternative starts here
      my $altstart_opt = get_esl_epn_translate_altstart_opt($ftr_info_HAR, $ftr_idx, $specstart_AAR);
      
      if(! opt_Get("--skiptranslate", $opt_HHR)) { 
        # use esl-epn-translate.pl to examine the start and stop codons in each feature sequence
        $cmd = $esl_epn_translate . " $altstart_opt -startstop $ftr_hit_fafile > $esl_epn_translate_outfile";
        runCommand($cmd, opt_Get("-v", $opt_HHR), $ofile_info_HHR->{"FH"});
      }
      else { # --skiptranslate, validate the output file exists
        validateFileExistsAndIsNonEmpty($esl_epn_translate_outfile, $sub_name, $ofile_info_HHR->{"FH"});
      }
      
      # parse the output
      parse_esl_epn_translate_startstop_outfile($esl_epn_translate_outfile, $ftr_idx, $ftr_info_HAR, $err_info_HAR, $err_ftr_instances_AHHR, $ofile_info_HHR->{"FH"});
      if((! opt_Get("--keep", $opt_HHR)) && (! opt_Get("--skiptranslate", $opt_HHR))) { 
        removeFileUsingSystemRm($esl_epn_translate_outfile, $sub_name, $opt_HHR, $ofile_info_HHR);
      }
      elsif(! opt_Get("--skiptranslate", $opt_HHR)) { 
        my $ofile_key = get_mdl_or_ftr_ofile_info_key("ftr", $ftr_idx, $ftr_info_out_file_key, $ofile_info_HHR->{"FH"});
        addClosedFileToOutputInfo($ofile_info_HHR, $ofile_key, $esl_epn_translate_outfile, 0, sprintf("esl-epn-translate.pl output file for feature %s", $ftr_info_HA{"out_tiny"}[$ftr_idx]));
      }
    }
  }
  return;
}

#################################################################
#################################################################
#  Subroutines related to determining and storing annotations/results:
#    initialize_mdl_results()
#    initialize_ftr_results()
#    results_calculate_predicted_lengths()
#    store_hit()
#    results_calculate_corrected_stops()
#    results_calculate_overlaps_and_adjacencies()
#    mdl_results_add_str_nop_bd5_bd3_errors()
#    mdl_results_calculate_out_starts_and_stops()
#    mdl_results_compare_to_genbank_annotations()
#    ftr_results_calculate
#    dump_results()
#
#################################################################
# Subroutine: initialize_mdl_results()
# Incept:     EPN, Tue Mar 15 05:30:18 2016
#
# Purpose:    Initialize the mdl_results_AAH data structure.
#
# Args:
#  $mdl_results_AAHR: REF to the model results data structure
#                     INITIALIZED HERE
#  $mdl_info_HAR:     REF to hash of arrays with information 
#                     on the models, PRE-FILLED
#  $seq_info_HAR:     REF to hash of arrays with information 
#                     on the sequences, PRE-FILLED
#  $opt_HHR:          REF to 2D hash of option values, see top of epn-options.pm for description
#  $FH_HR:            REF to hash of file handles
#
# Returns: void
#
# Dies: If mdl_info_HAR or seq_info_HAR is invalid or incomplete.
#
#################################################################
sub initialize_mdl_results { 
  my $sub_name = "initialize_mdl_results()";
  my $nargs_exp = 5;
  if(scalar(@_) != $nargs_exp) { die "ERROR $sub_name entered with wrong number of input args"; }

  my ($mdl_results_AAHR, $mdl_info_HAR, $seq_info_HAR, $opt_HHR, $FH_HR) = @_;

  my $nmdl = validateModelInfoHashIsComplete   ($mdl_info_HAR, undef, $FH_HR);           # nmdl: number of homology models
  my $nseq = validateSequenceInfoHashIsComplete($seq_info_HAR, undef, $opt_HHR, $FH_HR); # nseq: number of sequences

  @{$mdl_results_AAHR} = ();
  for(my $mdl_idx = 0; $mdl_idx < $nmdl; $mdl_idx++) { 
    @{$mdl_results_AAHR->[$mdl_idx]} = ();
    for(my $seq_idx = 0; $seq_idx < $nseq; $seq_idx++) { 
      %{$mdl_results_AAHR->[$mdl_idx][$seq_idx]} = ();
    }
  }

  return;
}

#################################################################
# Subroutine: initialize_ftr_results()
# Incept:     EPN, Tue Mar 15 06:01:32 2016
#
# Purpose:    Initialize the ftr_results_AAH data structure.
#
# Args:
#  $ftr_results_AAHR: REF to the feature results data structure
#                     INITIALIZED HERE
#  $ftr_info_HAR:     REF to hash of arrays with information 
#                     on the features, PRE-FILLED
#  $seq_info_HAR:     REF to hash of arrays with information 
#                     on the sequences, PRE-FILLED
#  $opt_HHR:          REF to 2D hash of option values, see top of epn-options.pm for description
#  $FH_HR:            REF to hash of file handles
#
# Returns: void
#
# Dies: If ftr_info_HAR or seq_info_HAR is invalid or incomplete.
#
#################################################################
sub initialize_ftr_results { 
  my $sub_name = "initialize_ftr_results()";
  my $nargs_exp = 5;
  if(scalar(@_) != $nargs_exp) { die "ERROR $sub_name entered with wrong number of input args"; }

  my ($ftr_results_AAHR, $ftr_info_HAR, $seq_info_HAR, $opt_HHR, $FH_HR) = @_;

  my $nftr = validateFeatureInfoHashIsComplete ($ftr_info_HAR, undef, $FH_HR);           # nftr: number of features
  my $nseq = validateSequenceInfoHashIsComplete($seq_info_HAR, undef, $opt_HHR, $FH_HR); # nseq: number of sequences

  @{$ftr_results_AAHR} = ();
  for(my $ftr_idx = 0; $ftr_idx < $nftr; $ftr_idx++) { 
    if($ftr_info_HAR->{"annot_type"}[$ftr_idx] eq "model") { 
      # for any feature $ftr_idx with 'annot_type' eq 'model', 
      # we will have all the results we need in @mdl_results_AAH,
      # and $ftr_results_AAHR->[$ftr_idx] will remain undef
      $ftr_results_AAHR->[$ftr_idx] = undef;
    }
    else { 
      @{$ftr_results_AAHR->[$ftr_idx]} = ();
      for(my $seq_idx = 0; $seq_idx < $nseq; $seq_idx++) { 
        %{$ftr_results_AAHR->[$ftr_idx][$seq_idx]} = ();
      }
    }
  }
  return;
}

#################################################################
# Subroutine:  results_calculate_predicted_lengths()
# Incept:      EPN, Tue Mar  8 16:12:44 2016
#
# Purpose:    For all results in @{$mdl_results_AAH}, determine the
#             length ("len") and cumulative length ("cumlen") for 
#             each prediction. For model M of feature F, the cumulative
#             length" is the length in nucleotides in the
#             predictions of all other models M' that also model
#             feature F, and are 5' of M, plus the length of M.
#             For example, if M is the third exon of a feature, and has
#             length 201, and the lengths of the first two exons are 99 
#             and 51 nucleotides respectively, the cumulative length of
#             M is 351.
# 
#             This function should be called before results_calculate_corrected_stops(),
#             which will update the length values as necessary for the corrected stops.
#             If, here, any "c_stop" values exist (indicating that results_calculate_corrected_stops()
#             was already called, then we die in error.
#
# Arguments: 
#  $mdl_info_HAR:     REF to hash of arrays with information on the models, PRE-FILLED
#  $ftr_info_HAR:     REF to hash of arrays with information on the features, ADDED TO HERE
#  $nseq:             number of sequences we have results for
#  $mdl_results_AAHR: REF to results AAH, ADDED TO HERE
#  $FH_HR:            REF to hash of file handles
#
# Returns:    void
# Dies:       if any "c_stop" results values already exist,
#             indicating that results_calculate_corrected_stops()
#             was already called (which it should *not* have been)
################################################################# 
sub results_calculate_predicted_lengths {
  my $sub_name = "results_calculate_predicted_lengths()";
  my $nargs_exp = 5;
  if(scalar(@_) != $nargs_exp) { die "ERROR $sub_name entered with wrong number of input args"; }

  my ($mdl_info_HAR, $ftr_info_HAR, $nseq, $mdl_results_AAHR, $opt_HHR, $FH_HR) = @_;

  my $nftr = validateFeatureInfoHashIsComplete($ftr_info_HAR, undef, $FH_HR); # nftr: number of features
  my $nmdl = validateModelInfoHashIsComplete  ($mdl_info_HAR, undef, $FH_HR); # nmdl: number of homology models

  my $start_key   = "p_start";
  my $stop_key    = "p_stop";
  my $strand_key  = "p_strand";
  my $len_key     = "len";
  my $cumlen_key  = "cumlen";
  my $forbid_key  = "c_stop";       # this key should not be set, if it already is (indicating results_calculate_corrected_stops()
                                    # was already called, then we die
  
  for(my $ftr_idx = 0; $ftr_idx < $nftr; $ftr_idx++) { 
    if($ftr_info_HAR->{"annot_type"}[$ftr_idx] eq "model") { 
      for(my $seq_idx = 0; $seq_idx < $nseq; $seq_idx++) { 
        my $cumlen = 0;
        for(my $mdl_idx = $ftr_info_HAR->{"first_mdl"}[$ftr_idx]; $mdl_idx <= $ftr_info_HAR->{"final_mdl"}[$ftr_idx]; $mdl_idx++) { 
          if(exists $mdl_results_AAHR->[$mdl_idx][$seq_idx]{$start_key}) { 
            if(exists $mdl_results_AAHR->[$mdl_idx][$seq_idx]{$forbid_key}) { 
              DNAORG_FAIL("ERROR in $sub_name(), results_AAHR->[$mdl_idx][$seq_idx]{$forbid_key} exists, but it shouldn't.", 1, $FH_HR);
            }
            my $len  = abs($mdl_results_AAHR->[$mdl_idx][$seq_idx]{$stop_key} - $mdl_results_AAHR->[$mdl_idx][$seq_idx]{$start_key}) + 1;
            $cumlen += $len;
            $mdl_results_AAHR->[$mdl_idx][$seq_idx]{$len_key}     = $len;
            $mdl_results_AAHR->[$mdl_idx][$seq_idx]{$cumlen_key}  = $cumlen;
          }        
        }
      }
    }
  }
  
  return;
}

#################################################################
# Subroutine : store_hit()
# Incept:      EPN, Tue Mar  1 14:33:38 2016
#
# Purpose:    Helper function for parse_cmscan_tblout().
#             Given info on a hit and a ref to the results AAH, 
#             store info on it. 
#
# Arguments: 
#  $mdl_results_AAHR:  REF to results AAH, FILLED HERE
#  $mdlidx:            model index, 1st dim index in results_AAH to store in
#  $seqidx:            sequence index, 2nd dim index in results_AAH to store in
#  $mdllen:            model length
#  $seqlen:            sequence length (before duplicating, if relevant)
#  $mdlfrom:           start position of hit
#  $mdlto:             stop position of hit
#  $seqfrom:           start position of hit
#  $seqto:             stop position of hit
#  $strand:            strand of hit
#  $evalue:            E-value of hit
#  $FH_HR:             REF to hash of file handles
#
# Returns:    void
#
# Dies:       never
#
################################################################# 
sub store_hit { 
  my $sub_name = "store_hit()";
  my $nargs_exp = 12;
  if(scalar(@_) != $nargs_exp) { die "ERROR $sub_name entered with wrong number of input args"; }

  my ($mdl_results_AAHR, $mdlidx, $seqidx, $mdllen, $seqlen, $mdlfrom, $mdlto, $seqfrom, $seqto, $strand, $evalue, $FH_HR) = @_;

  # only consider hits where either the start or end are less than the total length
  # of the genome. Since we sometimes duplicate all genomes, this gives a simple 
  # rule for deciding which of duplicate hits we'll store 
  if(($seqfrom <= $seqlen) || ($seqto <= $seqlen)) { 

# Code block below is how we used to modify start/stop if hit spanned
# stop..start boundary, now we just store it as it is, and then modify
# the start and/or stop when we output its coordinates. This removes a
# nasty off-by-one with negative indices that kept recurring in
# various situations.
# 
# The commented out code is kept here for reference
#
#    # deal with case where one but not both of from to is > L:
#    if($seqfrom > $L || $seqto > $L) { 
#      $seqfrom -= $L; 
#      $seqto   -= $L; 
#      if($seqfrom < 0)  { $seqfrom--; }
#      if($seqto   < 0)  { $seqto--; }
#    }
    
    # we only store the first hit we see, this is safe because we know 
    # that this will be the lowest E-value
    if(%{$mdl_results_AAHR->[$mdlidx][$seqidx]}) { 
      # a hit for this model:seq pair already exists, make sure it has a lower E-value than the current one
      if($mdl_results_AAHR->[$mdlidx][$seqidx]{"p_evalue"} > $evalue) { 
        DNAORG_FAIL(sprintf("ERROR in $sub_name, already have hit stored for model index $mdlidx seq index $seqidx with higher evalue (%g > %g), this implies hits were not sorted by E-value...", $mdl_results_AAHR->[$mdlidx][$seqidx]{"evalue"}, $evalue), 1, $FH_HR); 
      }
    }
    else { 
      # no hit yet exists, make one
      %{$mdl_results_AAHR->[$mdlidx][$seqidx]} = ();
      $mdl_results_AAHR->[$mdlidx][$seqidx]{"p_start"}     = $seqfrom;
      $mdl_results_AAHR->[$mdlidx][$seqidx]{"p_stop"}      = $seqto;
      $mdl_results_AAHR->[$mdlidx][$seqidx]{"p_strand"}    = $strand;
      $mdl_results_AAHR->[$mdlidx][$seqidx]{"p_5overhang"} = ($mdlfrom - 1);
      $mdl_results_AAHR->[$mdlidx][$seqidx]{"p_3overhang"} = ($mdllen - $mdlto);
      $mdl_results_AAHR->[$mdlidx][$seqidx]{"p_evalue"}    = $evalue;
    }
  }

  return;
}

#################################################################
# Subroutine:  results_calculate_corrected_stops()
# Incept:      EPN, Tue Mar  8 20:23:29 2016
#
# Purpose:    For all results in @{$mdl_results_AAH} for which an 
#             'trc' or 'ext' error exists in \@err_ftr_instances_AHH, 
#             determine what the corrected stop position should be
#             and set it as "c_stop".
#
#             Checks for and updates the following error codes for features
#             for which "annot_type" eq "model":
#
#             "stp": either updates or removes existing error instances of stp
#                  added in parse_esl_epn_translate_startstop_outfile().
#                  Checks to see if predicted stop is a valid stop codon,
#                  if it is, removes the error instance, else it updates it
#                  by making the associated error message more informative.
#
#                  valid in-frame stop (detected by esl-epn-translate), this is
#                  either removed, or updated later (because an stp error is only
#                  when the predicted stop position is not the end of a valid stop
#                  codon -- valid, out-of-frame stop is okay (not an stp error))
#
#             "trc": updates all 'trc' errors originally added in 
#                  parse_esl_epn_translate_startstop_outfile() by making their 
#                  error messages more informative to include information
#                  on the corrected stop position which is calculated in this
#                  function.
#
#             "ext": updates all 'ext' errors originally added in 
#                  parse_esl_epn_translate_startstop_outfile() and then 
#                  later updated in main() (step 11) by making their error
#                  messages more informative to include information on
#                  the corrected stop position which is calculated in this
#                  function.
#
# Arguments: 
#  $mdl_info_HAR:           REF to hash of arrays with information on the models, PRE-FILLED
#  $ftr_info_HAR:           REF to hash of arrays with information on the features, PRE-FILLED
#  $seq_info_HAR:           REF to hash of arrays with information on the sequences, PRE-FILLED
#  $mdl_results_AAHR:       REF to results AAH, ADDED TO HERE
#  $err_ftr_instances_AHHR: REF to error instances AHH, PRE-FILLED with at least trc and ext errors
#  $err_info_HAR:           REF to the error info hash of arrays, PRE-FILLED
#  $opt_HHR:                REF to 2D hash of option values, see top of epn-options.pm for description
#  $FH_HR:                  REF to hash of file handles
#
# Returns:    void
#
################################################################# 
sub results_calculate_corrected_stops {
  my $sub_name = "results_calculate_corrected_stops()";
  my $nargs_exp = 8;
  if(scalar(@_) != $nargs_exp) { die "ERROR $sub_name entered with wrong number of input args"; }

  my ($mdl_info_HAR, $ftr_info_HAR, $seq_info_HAR, $mdl_results_AAHR, $err_ftr_instances_AHHR, $err_info_HAR, $opt_HHR, $FH_HR) = @_;

  # total counts of things
  my $nftr = validateFeatureInfoHashIsComplete ($ftr_info_HAR, undef, $FH_HR); # nftr: number of features
  my $nmdl = validateModelInfoHashIsComplete   ($mdl_info_HAR, undef, $FH_HR); # nmdl: number of homology models
  my $nseq = validateSequenceInfoHashIsComplete($seq_info_HAR, undef, $opt_HHR, $FH_HR); # nseq: number of sequences

  # keys in the 3rd dim of @{$mdl_results_AAHR}
  my $start_key     = "p_start";
  my $stop_key      = "p_stop";
  my $strand_key    = "p_strand";
  my $len_key       = "len";
  my $cumlen_key    = "cumlen";
  my $trc_err_key   = "trc_err_flag";
  my $ext_err_key   = "ext_err_flag";
  my $prv_trc_key   = "prv_trc_flag";
  my $corr_stop_key = "c_stop";

  # lengths
  my $newlen;       # the new, corrected length of a prediction
  my $cumlen;       # the stored, cumulative length of a prediction, filled in results_calculate_lengths()
  my $remaininglen; # the current remaining len (<= $newlen) of the new length 
  my $len_corr;     # correction to the length due to trc or ext error, will be negative for trc, positive for ext

  # model indices
  my $first_mdl_idx; # the first model index that models the current feature 
  my $final_mdl_idx; # the final model index that models the current feature 

  # loop through all features and sequences, and correct stop
  # stop predictions for all trc and ext errors
  for(my $ftr_idx = 0; $ftr_idx < $nftr; $ftr_idx++) { 
    if($ftr_info_HAR->{"annot_type"}[$ftr_idx] eq "model") { 
      # we only deal with features for which annot_type is "model" here, we
      # deal with features with annot_type eq "multifeature" in ftr_results_calculate()
      my $is_matpept = ($ftr_info_HAR->{"type"}[$ftr_idx] eq "mp") ? 1 : 0;
      for(my $seq_idx = 0; $seq_idx < $nseq; $seq_idx++) { 
        my $seq_name = $seq_info_HAR->{"seq_name"}[$seq_idx];
        ###########################################
        # block that handles potential stp errors #
        ###########################################
        if(exists $err_ftr_instances_AHHR->[$ftr_idx]{"stp"}{$seq_name}) { 
          if($err_ftr_instances_AHHR->[$ftr_idx]{"stp"}{$seq_name} ne "maybe") { 
            DNAORG_FAIL(sprintf("ERROR in $sub_name, stp error with non-maybe value %s for ftr %s seq_name: $seq_name", 
                                $err_ftr_instances_AHHR->[$ftr_idx]{"stp"}{$seq_name}, $ftr_info_HAR->{"out_short"}[$ftr_idx]),
                        1, $FH_HR);
          }
          $final_mdl_idx = $ftr_info_HAR->{"final_mdl"}[$ftr_idx];
          my $stp_err_stop_codon = fetchStopCodon($sqfile, $seq_name, 
                                                  $mdl_results_AAHR->[$final_mdl_idx][$seq_idx]{"p_stop"}, 
                                                  $mdl_results_AAHR->[$final_mdl_idx][$seq_idx]{"p_strand"}, $FH_HR);
          if(validateStopCodon($stp_err_stop_codon)) { 
            # it's a valid stop, remove the "maybe"
            error_instances_remove_maybe($err_ftr_instances_AHHR, undef, $err_info_HAR, $ftr_idx, "stp", $seq_name, $FH_HR);
          }
          else { 
            # it is not a valid stop, the error stays and we update the error message
            my $updated_stp_errmsg = sprintf("%s ending at position %d on %s strand", $stp_err_stop_codon, 
                                             $mdl_results_AAHR->[$final_mdl_idx][$seq_idx]{"p_stop"}, $mdl_results_AAHR->[$final_mdl_idx][$seq_idx]{"p_strand"}); 
            error_instances_update($err_ftr_instances_AHHR, undef, $err_info_HAR, $ftr_idx, "stp", $seq_name, $updated_stp_errmsg, $FH_HR);
          }
        }        
        # only one of trc or ext can exist, they're 'incompatible' in err_info_HAR
        ###########################################
        # block that handles potential trc errors #
        ###########################################
        if(exists $err_ftr_instances_AHHR->[$ftr_idx]{"trc"}{$seq_name}) { 
          $len_corr = $err_ftr_instances_AHHR->[$ftr_idx]{"trc"}{$seq_name};
          if($len_corr >= 0) { 
            DNAORG_FAIL("ERROR in $sub_name, trc error with non-negative correction $len_corr exists for ftr: $ftr_idx seq_name: $seq_name", 1, $FH_HR);
          }
          # determine the new length of the prediction, this is the old length plus the correction (which is negative)
          $first_mdl_idx = $ftr_info_HAR->{"first_mdl"}[$ftr_idx];
          $final_mdl_idx = $ftr_info_HAR->{"final_mdl"}[$ftr_idx];
          # first_mdl_idx should be the first model for which we have a prediction
          while(! exists $mdl_results_AAHR->[$first_mdl_idx][$seq_idx]{"p_start"}) { 
            $first_mdl_idx++; 
            if($first_mdl_idx > $final_mdl_idx) { 
              DNAORG_FAIL(sprintf("ERROR in $sub_name, can't determine first model for feature $ftr_idx (%s) for sequence $seq_name. trc error exists but no models have predictions for this feature.", $ftr_info_HAR->{"out_tiny"}[$ftr_idx]), 1, $FH_HR);
            }
          }
          # final_mdl_idx should be the final model for which we have a prediction
          while(! exists $mdl_results_AAHR->[$final_mdl_idx][$seq_idx]{"p_start"}) { 
            $final_mdl_idx--; 
            if($final_mdl_idx < $first_mdl_idx) { 
              DNAORG_FAIL(sprintf("ERROR in $sub_name, can't determine final model for feature $ftr_idx (%s) for sequence $seq_name. trc error exists but no models have predictions for this feature.", $ftr_info_HAR->{"out_tiny"}[$ftr_idx]), 1, $FH_HR);
            }
          }

          $newlen = $mdl_results_AAHR->[$final_mdl_idx][$seq_idx]{$cumlen_key} + $len_corr;
          # careful: the length correction is with respect to the full feature (potentially multiple models (e.g. exons))
          # so it can be as high as the cumulative length of all model predictions, so we need to adjust the length 
          # by subtracting the correction from the cumulative length, not from the model length
          if($newlen <= 0) { 
            DNAORG_FAIL(sprintf("ERROR in $sub_name, trc error has length correction ($len_corr) longer than predicted length (%d) for ftr: $ftr_idx seq_name: $seq_name", 
                                $mdl_results_AAHR->[$final_mdl_idx][$seq_idx]{$cumlen_key}), 1, $FH_HR);
          }
          # determine which model to set corrected stop position for, and set it
          # again, this is only necessary because our correction is with respect to the 
          # feature, and if this feature is multi-model it means we need to figure out
          # which model the corrected stop is going to affect. 
          # 
          # For example: imagine feature 1 is comprised of models 1
          # and 2. Model 1 prediction is 1..300 model 2 prediction is
          # 601..1200.  If the length correction is 660, this means
          # that model 2 is now irrelevant (truncation occurs before
          # it's predicted start, and model 1's prediction should
          # change to 1..240.
          #
          $remaininglen = $newlen;
          for(my $mdl_idx = $first_mdl_idx; $mdl_idx <= $final_mdl_idx; $mdl_idx++) { 
            if(! exists $mdl_results_AAHR->[$mdl_idx][$seq_idx]{$len_key}) { 
              DNAORG_FAIL("ERROR in $sub_name, results_AAHR->[$mdl_idx][$seq_idx]{$len_key} does not exist, but it should.", 1, $FH_HR); 
            }
            if(! exists $mdl_results_AAHR->[$mdl_idx][$seq_idx]{$cumlen_key}) { 
              DNAORG_FAIL("ERROR in $sub_name, results_AAHR->[$mdl_idx][$seq_idx]{$len_key} does not exist, but it should.", 1, $FH_HR); 
            }
            $cumlen = $mdl_results_AAHR->[$mdl_idx][$seq_idx]{$cumlen_key};
            if($newlen <= $cumlen) { # this is the model to update
              if($mdl_results_AAHR->[$mdl_idx][$seq_idx]{$strand_key} eq "+") { 
                $mdl_results_AAHR->[$mdl_idx][$seq_idx]{$corr_stop_key} = $mdl_results_AAHR->[$mdl_idx][$seq_idx]{$start_key} + $remaininglen - 1;
              }
              else { # negative strand
                $mdl_results_AAHR->[$mdl_idx][$seq_idx]{$corr_stop_key} = $mdl_results_AAHR->[$mdl_idx][$seq_idx]{$start_key} - $remaininglen + 1;
              }
              # update "len" and "cumlen" and set $trc_err_key
              my $exon_len_corr = ($mdl_results_AAHR->[$mdl_idx][$seq_idx]{$len_key} - $remaininglen);
              $mdl_results_AAHR->[$mdl_idx][$seq_idx]{$cumlen_key} -= $exon_len_corr;
              $mdl_results_AAHR->[$mdl_idx][$seq_idx]{$len_key}     = $remaininglen;
              $mdl_results_AAHR->[$mdl_idx][$seq_idx]{$trc_err_key} = 1;
              my $cur_cumlen = $mdl_results_AAHR->[$mdl_idx][$seq_idx]{$cumlen_key};

              # update the errmsg in @{$err_ftr_instances_AHHR} based on 
              # what just figured out about this truncated stop
              my $updated_trc_errmsg = sprintf("homology search predicted %d..%d", 
                                           create_output_start_and_stop($mdl_results_AAHR->[$mdl_idx][$seq_idx]{"p_start"},
                                                                        $mdl_results_AAHR->[$mdl_idx][$seq_idx]{"p_stop"},
                                                                        $seq_info_HAR->{"accn_len"}[$seq_idx], $seq_info_HAR->{"seq_len"}[$seq_idx], $FH_HR));
              if($ftr_info_HAR->{"nmodels"}[$ftr_idx] != 1) { 
                $updated_trc_errmsg .= sprintf(" %s %d of %d", ($is_matpept) ? "segment" : "exon", $mdl_idx - $first_mdl_idx + 1, $ftr_info_HAR->{"nmodels"}[$ftr_idx]);
              }
              $updated_trc_errmsg .= sprintf(" revised to %d..%d (stop shifted %d nt)", 
                                            create_output_start_and_stop($mdl_results_AAHR->[$mdl_idx][$seq_idx]{"p_start"},
                                                                         $mdl_results_AAHR->[$mdl_idx][$seq_idx]{"c_stop"},
                                                                         $seq_info_HAR->{"accn_len"}[$seq_idx], $seq_info_HAR->{"seq_len"}[$seq_idx], $FH_HR), 
                                            $exon_len_corr);
              error_instances_update($err_ftr_instances_AHHR, undef, $err_info_HAR, $ftr_idx, "trc", $seq_info_HAR->{"seq_name"}[$seq_idx], $updated_trc_errmsg, $FH_HR);
              
              # now for all remaining models for this feature, set $cumlen_key to $cur_cumlen, 
              # and $prv_trc_key to '1' indicating that that model prediction 
              # doesn't really exist due to an early stop in a previous model
              $mdl_idx++;
              while($mdl_idx <= $final_mdl_idx) { 
                if(! exists $mdl_results_AAHR->[$mdl_idx][$seq_idx]{$cumlen_key}) { 
                  DNAORG_FAIL("ERROR in $sub_name, results_AAHR->[$mdl_idx][$seq_idx]{$len_key} does not exist, but it should.", 1, $FH_HR); 
                }
                $mdl_results_AAHR->[$mdl_idx][$seq_idx]{$cumlen_key}  = $cur_cumlen;
                $mdl_results_AAHR->[$mdl_idx][$seq_idx]{$prv_trc_key} = 1;
                $mdl_idx++;
              }
              # after the above while($mdl_idx) loop, $mdl_idx == $final_mdl_idx+1, so this means 
              # we will break out of the enclosing 'for(my $mdl_idx = $first_mdl_idx; $mdl_idx <= $final_mdl_idx; $mdl_idx++)' loop at 
              # the beginning of the next iteration
            } # end of 'if($newlen <= $cumlen)'
            $remaininglen -= $cumlen; # update $remaininglen
          } # end of 'for(my $mdl_idx' loop
        } # end of 'if(exists $err_ftr_instances_AHHR->[$ftr_idx]{"trc"}{$seq_name}'
        #################################
        # block that handles ext errors #
        #################################
        elsif(exists $err_ftr_instances_AHH[$ftr_idx]{"ext"}{$seq_name}) { 
          $len_corr = $err_ftr_instances_AHH[$ftr_idx]{"ext"}{$seq_name};
          if($len_corr <= 0) { 
            DNAORG_FAIL("ERROR in $sub_name, ext error with non-positive correction $len_corr exists for ftr: $ftr_idx seq_name: $seq_name", 1, $FH_HR);
          }
          # ext are easier, always modify stop of final model
          my $mdl_idx = $ftr_info_HAR->{"final_mdl"}[$ftr_idx];
          if(! exists $mdl_results_AAHR->[$mdl_idx][$seq_idx]{$len_key}) { 
            DNAORG_FAIL("ERROR in $sub_name, results_AAHR->[$mdl_idx][$seq_idx]{$len_key} does not exist, but it should.", 1, $FH_HR); 
          }
          if(! exists $mdl_results_AAHR->[$mdl_idx][$seq_idx]{$cumlen_key}) { 
            DNAORG_FAIL("ERROR in $sub_name, results_AAHR->[$mdl_idx][$seq_idx]{$cumlen_key} does not exist, but it should.", 1, $FH_HR); 
          }
          if($mdl_results_AAHR->[$mdl_idx][$seq_idx]{$strand_key} eq "+") { 
            $mdl_results_AAHR->[$mdl_idx][$seq_idx]{$corr_stop_key} = $mdl_results_AAHR->[$mdl_idx][$seq_idx]{$stop_key} + $len_corr;
          }
          else { # negative strand
            $mdl_results_AAHR->[$mdl_idx][$seq_idx]{$corr_stop_key} = $mdl_results_AAHR->[$mdl_idx][$seq_idx]{$stop_key} - $len_corr;
          }
          # update "len" and "cumlen"
          $mdl_results_AAHR->[$mdl_idx][$seq_idx]{$len_key}    += $len_corr;
          $mdl_results_AAHR->[$mdl_idx][$seq_idx]{$cumlen_key} += $len_corr;
          $mdl_results_AAHR->[$mdl_idx][$seq_idx]{$ext_err_key} = 1;

          # update the errmsg in @{$err_ftr_instances_AHHR} based on 
          # what we just figured out about this extended stop
          my $updated_ext_errmsg = sprintf("homology search predicted %d..%d", 
                                           create_output_start_and_stop($mdl_results_AAHR->[$mdl_idx][$seq_idx]{"p_start"},
                                                                        $mdl_results_AAHR->[$mdl_idx][$seq_idx]{"p_stop"},
                                                                        $seq_info_HAR->{"accn_len"}[$seq_idx], $seq_info_HAR->{"seq_len"}[$seq_idx], $FH_HR));
          if($ftr_info_HAR->{"nmodels"}[$ftr_idx] != 1) { 
            $updated_ext_errmsg .= sprintf(" %s %d of %d", ($is_matpept) ? "segment" : "exon", $mdl_idx - $first_mdl_idx + 1, $ftr_info_HAR->{"nmodels"}[$ftr_idx]);
          }
          $updated_ext_errmsg .= sprintf(" revised to %d..%d (stop shifted %d nt)", 
                                         create_output_start_and_stop($mdl_results_AAHR->[$mdl_idx][$seq_idx]{"p_start"},
                                                                      $mdl_results_AAHR->[$mdl_idx][$seq_idx]{"c_stop"},
                                                                      $seq_info_HAR->{"accn_len"}[$seq_idx], $seq_info_HAR->{"seq_len"}[$seq_idx], $FH_HR), 
                                         $len_corr);
          error_instances_update($err_ftr_instances_AHHR, undef, $err_info_HAR, $ftr_idx, "ext", $seq_info_HAR->{"seq_name"}[$seq_idx], $updated_ext_errmsg, $FH_HR);
        }
      } # end of loop over $seq_idx
    } # end of if $ftr_info_HAR->{"annot_type"}[$ftr_idx] eq "model"
  } # end of loop over $ftr_idx
  return;
}


#################################################################
# Subroutine:  results_calculate_overlaps_and_adjacencies()
# Incept:      EPN, Sat Mar 12 10:40:29 2016
#
# Purpose:    For all results in @{$mdl_results_AAH}, determine which
#             predictions for the same sequence are adjacent to 
#             and overlap with each other and save those strings
#             in $mdl_results_AAHR. For those that are 
#             inconsistent with the reference, create the 
#             appropriate 'olp', 'aja', or 'ajb' error in 
#             \@err_ftr_instances_AHH, 
#
#             Checks for and adds the following error codes for features
#             with "annot_type" eq "model":
#
#             "olp": adds with error message depicting deviation from reference 
#             "ajb": adds with error message depicting deviation from reference 
#             "aja": adds with error message depicting deviation from reference 
#
# Arguments: 
#  $mdl_info_HAR:       REF to hash of arrays with information on the models, PRE-FILLED
#  $ftr_info_HAR:       REF to hash of arrays with information on the features, PRE-FILLED
#  $seq_info_HAR:       REF to hash of arrays with information on the sequences, ADDED TO HERE
#  $mdl_results_AAHR:   REF to results AAH, ADDED TO HERE
#  $err_ftr_instances_AHHR: REF to error instances AHH, PRE-FILLED with at least trc and ext errors
#  $err_info_HAR:       REF to the error info hash of arrays, PRE-FILLED
#  $opt_HHR:            REF to 2D hash of option values, see top of epn-options.pm for description
#  $FH_HR:              REF to hash of file handles
#
# Returns:    void
#
################################################################# 
sub results_calculate_overlaps_and_adjacencies { 
  my $sub_name = "results_calculate_overlaps_and_adjacencies()";
  my $nargs_exp = 8;
  if(scalar(@_) != $nargs_exp) { die "ERROR $sub_name entered with wrong number of input args"; }

  my ($mdl_info_HAR, $ftr_info_HAR, $seq_info_HAR, $mdl_results_AAHR, $err_ftr_instances_AHHR, $err_info_HAR, $opt_HHR, $FH_HR) = @_;
  
  # total counts of things
  my $nftr = validateFeatureInfoHashIsComplete ($ftr_info_HAR, undef, $FH_HR); # nftr: number of features
  my $nmdl = validateModelInfoHashIsComplete   ($mdl_info_HAR, undef, $FH_HR); # nmdl: number of homology models
  my $nseq = validateSequenceInfoHashIsComplete($seq_info_HAR, undef, $opt_HHR, $FH_HR); # nseq: number of sequences
  my $ftr_idx; # counter over features
  my $mdl_idx; # counter over models
  my $seq_idx; # counter over sequences
  
  # for each sequence, fill a temporary array with starts, stops and strands
  # then send it to overlapsAndAdjacenciesHelper() to get the adjacency and
  # overlap strings
  for($seq_idx = 0; $seq_idx < $nseq; $seq_idx++) { 
    my $seq_name = $seq_info_HAR->{"seq_name"}[$seq_idx];
    my @start_A  = ();
    my @stop_A   = ();
    my @strand_A = ();
    for(my $mdl_idx = 0; $mdl_idx < $nmdl; $mdl_idx++) { 
      if(exists $mdl_results_AAHR->[$mdl_idx][$seq_idx]{"p_start"}) { 
        push(@start_A,  $mdl_results_AAHR->[$mdl_idx][$seq_idx]{"p_start"});
        push(@stop_A,   (exists $mdl_results_AAHR->[$mdl_idx][$seq_idx]{"c_stop"} ? 
                         $mdl_results_AAHR->[$mdl_idx][$seq_idx]{"c_stop"} : 
                         $mdl_results_AAHR->[$mdl_idx][$seq_idx]{"p_stop"}));
        push(@strand_A, $mdl_results_AAHR->[$mdl_idx][$seq_idx]{"p_strand"});
      }
      else { 
        push(@start_A,  -1);
        push(@stop_A,   -1);
        push(@strand_A, "");
      }
    }
    my @idx_ajb_str_A = (); # [0..$nmdl-1] string of mdl indices describing 'before' adjacencies for each model
    my @idx_aja_str_A = (); # [0..$nmdl-1] string of mdl indices describing 'after'  adjacencies for each model
    my @idx_olp_str_A = (); # [0..$nmdl-1] string of mdl indices describing overlaps for each model
    my @out_ajb_str_A = (); # [0..$nmdl-1] string of mdl descriptions describing 'before' adjacencies for each model
    my @out_aja_str_A = (); # [0..$nmdl-1] string of mdl descriptions describing 'after'  adjacencies for each model
    my @out_olp_str_A = (); # [0..$nmdl-1] string of mdl descriptions describing overlaps for each model
    overlapsAndAdjacenciesHelper($mdl_info_HAR, \@start_A, \@stop_A, \@strand_A, 
                                 $seq_info_HAR->{"seq_len"}[$seq_idx], $seq_info_HAR->{"accn_len"}[$seq_idx], 
                                 \@idx_ajb_str_A, \@idx_aja_str_A, \@idx_olp_str_A, 
                                 \@out_ajb_str_A, \@out_aja_str_A, \@out_olp_str_A, 
                                 $opt_HHR, $FH_HR);
    

    # populate @mdl_results_AAHR, and keep track of per-feature error messages
    my @ftr_olp_err_msg_A = ();
    my @ftr_ajb_err_msg_A = ();
    my @ftr_aja_err_msg_A = ();
    # initialize
    for($ftr_idx = 0; $ftr_idx < $nftr; $ftr_idx++) { 
      $ftr_olp_err_msg_A[$ftr_idx] = "";
      $ftr_ajb_err_msg_A[$ftr_idx] = "";
      $ftr_aja_err_msg_A[$ftr_idx] = "";
    }
    for($mdl_idx = 0; $mdl_idx < $nmdl; $mdl_idx++) { 
      my $ftr_idx = $mdl_info_HAR->{"map_ftr"}[$mdl_idx];
      $mdl_results_AAHR->[$mdl_idx][$seq_idx]{"idx_ajb_str"} = $idx_ajb_str_A[$mdl_idx];
      $mdl_results_AAHR->[$mdl_idx][$seq_idx]{"idx_aja_str"} = $idx_aja_str_A[$mdl_idx];
      $mdl_results_AAHR->[$mdl_idx][$seq_idx]{"idx_olp_str"} = $idx_olp_str_A[$mdl_idx];
      $mdl_results_AAHR->[$mdl_idx][$seq_idx]{"out_ajb_str"} = $out_ajb_str_A[$mdl_idx];
      $mdl_results_AAHR->[$mdl_idx][$seq_idx]{"out_aja_str"} = $out_aja_str_A[$mdl_idx];
      $mdl_results_AAHR->[$mdl_idx][$seq_idx]{"out_olp_str"} = $out_olp_str_A[$mdl_idx];

      # construct ajb err message
      if($idx_ajb_str_A[$mdl_idx] ne $mdl_info_HAR->{"idx_ajb_str"}[$mdl_idx]) { 
        my @diff_A = ();
        compareTwoOverlapOrAdjacencyIndexStrings($mdl_info_HAR->{"idx_ajb_str"}[$mdl_idx], 
                                                 $idx_ajb_str_A[$mdl_idx], 
                                                 $nmdl-1,
                                                 \@diff_A, $FH_HR);
        for(my $i = 0; $i < $nmdl; $i++) { 
          if($diff_A[$i] != 0) { 
            $ftr_ajb_err_msg_A[$ftr_idx] .= sprintf("%s%s(%s,%s)", 
                                                    ($ftr_ajb_err_msg_A[$ftr_idx] eq "") ? "" : ",", # need to add a comma only if we're appending
                                                    ($diff_A[$i] eq "-1") ? "-" : "+",              # is it a lost or added adjacency?
                                                    $mdl_info_HAR->{"out_idx"}[$mdl_idx], $mdl_info_HAR->{"out_idx"}[$i]);
          }
        }
      }
      # construct aja err message
      if($idx_aja_str_A[$mdl_idx] ne $mdl_info_HAR->{"idx_aja_str"}[$mdl_idx]) { 
        my @diff_A = ();
        compareTwoOverlapOrAdjacencyIndexStrings($mdl_info_HAR->{"idx_aja_str"}[$mdl_idx], 
                                                 $idx_aja_str_A[$mdl_idx], 
                                                 $nmdl-1,
                                                 \@diff_A, $FH_HR);
        for(my $i = 0; $i < $nmdl; $i++) { 
          if($diff_A[$i] != 0) { 
            $ftr_aja_err_msg_A[$ftr_idx] .= sprintf("%s%s(%s,%s)", 
                                                    ($ftr_aja_err_msg_A[$ftr_idx] eq "") ? "" : ",", # need to add a comma only if we're appending
                                                    ($diff_A[$i] eq "-1") ? "-" : "+",              # is it a lost or added adjacency?
                                                    $mdl_info_HAR->{"out_idx"}[$mdl_idx], $mdl_info_HAR->{"out_idx"}[$i]);
          }
        }
      }

      # construct olp err message
      if($idx_olp_str_A[$mdl_idx] ne $mdl_info_HAR->{"idx_olp_str"}[$mdl_idx]) { 
        my @diff_A = ();
        compareTwoOverlapOrAdjacencyIndexStrings($mdl_info_HAR->{"idx_olp_str"}[$mdl_idx], 
                                                 $idx_olp_str_A[$mdl_idx], 
                                                 $nmdl-1,
                                                 \@diff_A, $FH_HR);
        for(my $i = 0; $i < $nmdl; $i++) { 
          if($diff_A[$i] != 0) { 
            $ftr_olp_err_msg_A[$ftr_idx] .= sprintf("%s%s(%s,%s)", 
                                                    ($ftr_olp_err_msg_A[$ftr_idx] eq "") ? "" : ",", # need to add a comma only if we're appending
                                                    ($diff_A[$i] eq "-1") ? "-" : "+",              # is it a lost or added adjacency?
                                                    $mdl_info_HAR->{"out_idx"}[$mdl_idx], $mdl_info_HAR->{"out_idx"}[$i]);
          }
        }
      }
    } # end of 'for(mdl_idx'
    for($ftr_idx = 0; $ftr_idx < $nftr; $ftr_idx++) { 
      if($ftr_olp_err_msg_A[$ftr_idx] ne "") { 
        error_instances_add($err_ftr_instances_AHHR, undef, $err_info_HAR, $ftr_idx, "olp", $seq_info_HAR->{"seq_name"}[$seq_idx], $ftr_olp_err_msg_A[$ftr_idx], $FH_HR);
      }
      if($ftr_ajb_err_msg_A[$ftr_idx] ne "") { 
        error_instances_add($err_ftr_instances_AHHR, undef, $err_info_HAR, $ftr_idx, "ajb", $seq_info_HAR->{"seq_name"}[$seq_idx], $ftr_ajb_err_msg_A[$ftr_idx], $FH_HR);
      }
      if($ftr_aja_err_msg_A[$ftr_idx] ne "") { 
        error_instances_add($err_ftr_instances_AHHR, undef, $err_info_HAR, $ftr_idx, "aja", $seq_info_HAR->{"seq_name"}[$seq_idx], $ftr_aja_err_msg_A[$ftr_idx], $FH_HR);
      }
    }
  } # end of 'for(my $seq_idx"
  return;
}

#################################################################
# Subroutine:  mdl_results_add_str_nop_bd5_bd3_errors
# Incept:      EPN, Thu Mar 31 13:43:58 2016
#
# Purpose:    Report 'str', 'nop', 'bd5' and 'bd3' errors
#             and fill in the following keys in $mdl_results_AAHR:
#             "out_5boundary" and "out_3boundary".
#
#             Checks for and adds or updates the following error 
#             codes for features with "annot_type" eq "model":
#             
#             "nop": adds this error, no model prediction
#             
#             "str": updates this error, originally added in 
#                  parse_esl_epn_translate_startstop_outfile()
#                  by making the error message more informative
#                  to include position and codon of predicted start
#
#             "bd5": adds this error, predicted hit not flush with 
#                  model on 5' end
#             
#             "bd3": adds this error, predicted hit not flush with 
#                  model on 3' end
#
#             
#
# Arguments: 
#  $sqfile:                 REF to Bio::Easel::SqFile object, open sequence file containing sequences
#  $mdl_info_HAR:           REF to hash of arrays with information on the models, PRE-FILLED
#  $seq_info_HAR:           REF to hash of arrays with information on the sequences, ADDED TO HERE
#  $mdl_results_AAHR:       REF to model results AAH, ADDED TO HERE
#  $err_ftr_instances_AHHR: REF to error instances AHH, PRE-FILLED with at least trc and ext errors
#  $err_info_HAR:           REF to the error info hash of arrays, PRE-FILLED
#  $opt_HHR:                REF to 2D hash of option values, see top of epn-options.pm for description
#  $FH_HR:                  REF to hash of file handles
#
# Returns:    void
#
# Dies: If we have predicted start and stop coordinates that don't make sense
#       given the lengths of the accession and the sequence we searched.
#
################################################################# 
sub mdl_results_add_str_nop_bd5_bd3_errors { 
  my $sub_name = "mdl_results_add_str_nop_bd5_bd3_errors()";
  my $nargs_exp = 8;
  if(scalar(@_) != $nargs_exp) { die "ERROR $sub_name entered with wrong number of input args"; }

  my ($sqfile, $mdl_info_HAR, $seq_info_HAR, $mdl_results_AAHR, $err_ftr_instances_AHHR, $err_info_HAR, $opt_HHR, $FH_HR) = @_;
  
  # total counts of things
  my $nmdl = validateModelInfoHashIsComplete   ($mdl_info_HAR, undef, $FH_HR); # nmdl: number of homology models
  my $nseq = validateSequenceInfoHashIsComplete($seq_info_HAR, undef, $opt_HHR, $FH_HR); # nseq: number of sequences
  my $mdl_idx; # counter over models
  my $seq_idx; # counter over sequences

  for($mdl_idx = 0; $mdl_idx < $nmdl; $mdl_idx++) { 
    my $ftr_idx    = $mdl_info_HAR->{"map_ftr"}[$mdl_idx];
    my $is_first   = $mdl_info_HAR->{"is_first"}[$mdl_idx];
    my $is_final   = $mdl_info_HAR->{"is_final"}[$mdl_idx];
    for($seq_idx = 0; $seq_idx < $nseq; $seq_idx++) { 
      my $seq_name  = $seq_info_HAR->{"seq_name"}[$seq_idx];
      my $accn_name = $seq_info_HAR->{"accn_name"}[$seq_idx];
      my $accn_len  = $seq_info_HAR->{"accn_len"}[$seq_idx];
      my $seq_len   = $seq_info_HAR->{"seq_len"}[$seq_idx];
      my $mdl_results_HR = \%{$mdl_results_AAHR->[$mdl_idx][$seq_idx]}; # for convenience

      if(! exists $mdl_results_HR->{"p_start"}) { 
        ############################
        # nop error (no prediction)
        ############################
        error_instances_add($err_ftr_instances_AHHR, undef, $err_info_HAR, $ftr_idx, "nop", $seq_name, "", $FH_HR);
      }        
      else { # $mdl_results_HR->{"p_start"} exists, we have a prediction
        ##########################
        # update str err message #
        ##########################
        if($is_first && (exists $err_ftr_instances_AHHR->[$ftr_idx]{"str"}{$seq_name})) { 
          my $out_start = undef;
          ($out_start, undef) = create_output_start_and_stop($mdl_results_HR->{"p_start"}, $mdl_results_HR->{"p_stop"}, 
                                                             $accn_len, $seq_len, $FH_HR);
          my $updated_str_errmsg = sprintf("%s starting at position %d on strand %s", 
                                           fetchStartCodon($sqfile, $seq_name, $mdl_results_HR->{"p_start"}, $mdl_results_HR->{"p_strand"}, $FH_HR), 
                                           $out_start, $mdl_results_HR->{"p_strand"});
          error_instances_update($err_ftr_instances_AHHR, undef, $err_info_HAR, $ftr_idx, "str", $seq_name, $updated_str_errmsg, $FH_HR);
          $mdl_results_HR->{"str_err_flag"} = 1;
        }
        #######################################
        # set out_5boundary and out_3boundary #
        #######################################
        # update p_5overhang and p_3overhang
        # at this point, $mdl_results_HR->{"p_5overhang"} and $results->{"p_3overhang"} are both integers >= 0
        # bd5 block
        if($mdl_results_HR->{"p_5overhang"} == 0) { 
          $mdl_results_HR->{"out_5boundary"} = ".";
        }
        else { 
          # bd5 error
          error_instances_add($err_ftr_instances_AHHR, undef, $err_info_HAR, $ftr_idx, "bd5", $seq_name, $mdl_results_HR->{"p_5overhang"} . " nt from 5' end", $FH_HR);
          if($mdl_results_HR->{"p_5overhang"} > 9) { 
            $mdl_results_HR->{"out_5boundary"} = "+"; 
          }
          else { 
            $mdl_results_HR->{"out_5boundary"} = $mdl_results_HR->{"p_5overhang"};
          }
        }
        # bd3 block
        # check for 2 special cases, a trc or ext error, which invalidate the bd3 value
        if(exists $mdl_results_HR->{"trc_err_flag"}) { 
          $mdl_results_HR->{"out_3boundary"} = "t";
        }
        elsif(exists $mdl_results_HR->{"ext_err_flag"}) { 
          $mdl_results_HR->{"out_3boundary"} = "e";
        }
        elsif($mdl_results_HR->{"p_3overhang"} == 0) { 
          $mdl_results_HR->{"out_3boundary"} = ".";
        }
        else { 
          # bd3 error
          error_instances_add($err_ftr_instances_AHHR, undef, $err_info_HAR, $ftr_idx, "bd3", $seq_name, $mdl_results_HR->{"p_3overhang"} . " nt from 3' end", $FH_HR);
          if($mdl_results_HR->{"p_3overhang"} > 9) { 
            $mdl_results_HR->{"out_3boundary"} = "+"; 
          }
          else { 
            $mdl_results_HR->{"out_3boundary"} = $mdl_results_HR->{"p_3overhang"};
          }
        }
      } # end of 'else' entered if we have a prediction
    } # end of 'for($seq_idx' loop
  } # end of 'for($mdl_idx' loop
  return;
}      


#################################################################
# Subroutine:  mdl_results_calculate_out_starts_and_stops
# Incept:      EPN, Thu Mar 31 13:43:51 2016
#
# Purpose:    Compute the 'out_start', 'out_stop', and 'out_stop_codon'
#             values for all model results. These are the nucleotide
#             positions that will be output as annotations.  They may
#             differ from the predicted and corrected (p_start/p_stop
#             or c_start/c_stop) model result values which are in
#             internal coordinate space.  If -c is used, for example,
#             the genome is circular, and the internal coordinate
#             space ranges 1..seqlen*2 but our output coordinate space
#             will be -seqlen..seqlen.
#
# Arguments: 
#  $sqfile:             REF to Bio::Easel::SqFile object, open sequence file containing sequences
#  $mdl_info_HAR:       REF to hash of arrays with information on the models, PRE-FILLED
#  $seq_info_HAR:       REF to hash of arrays with information on the sequences, ADDED TO HERE
#  $mdl_results_AAHR:   REF to model results AAH, ADDED TO HERE
#  $opt_HHR:            REF to 2D hash of option values, see top of epn-options.pm for description
#  $FH_HR:              REF to hash of file handles
#
# Returns:    void
#
# Dies: If we have predicted start and stop coordinates that don't make sense
#       given the lengths of the accession and the sequence we searched.
#
################################################################# 
sub mdl_results_calculate_out_starts_and_stops { 
  my $sub_name = "mdl_results_calculate_out_starts_and_stops";
  my $nargs_exp = 6;
  if(scalar(@_) != $nargs_exp) { die "ERROR $sub_name entered with wrong number of input args"; }

  my ($sqfile, $mdl_info_HAR, $seq_info_HAR, $mdl_results_AAHR, $opt_HHR, $FH_HR) = @_;
  
  # total counts of things
  my $nmdl = validateModelInfoHashIsComplete   ($mdl_info_HAR, undef, $FH_HR); # nmdl: number of homology models
  my $nseq = validateSequenceInfoHashIsComplete($seq_info_HAR, undef, $opt_HHR, $FH_HR); # nseq: number of sequences
  my $mdl_idx; # counter over models
  my $seq_idx; # counter over sequences

  for($mdl_idx = 0; $mdl_idx < $nmdl; $mdl_idx++) { 
    for($seq_idx = 0; $seq_idx < $nseq; $seq_idx++) { 
      my $accn_len  = $seq_info_HAR->{"accn_len"}[$seq_idx];
      my $seq_len   = $seq_info_HAR->{"seq_len"}[$seq_idx];
      my $seq_name  = $seq_info_HAR->{"seq_name"}[$seq_idx];
      my $mdl_results_HR = \%{$mdl_results_AAHR->[$mdl_idx][$seq_idx]}; # for convenience

      if(exists $mdl_results_HR->{"p_start"}) { 
        ($mdl_results_HR->{"out_start"}, $mdl_results_HR->{"out_stop"}) = 
            create_output_start_and_stop($mdl_results_HR->{"p_start"},
                                         exists($mdl_results_HR->{"c_stop"}) ? $mdl_results_HR->{"c_stop"} : $mdl_results_HR->{"p_stop"}, 
                                         $accn_len, $seq_len, $FH_HR);
        $mdl_results_HR->{"out_stop_codon"} = fetchStopCodon($sqfile, $seq_name,
                                                             (defined $mdl_results_HR->{"c_stop"}) ? $mdl_results_HR->{"c_stop"} : $mdl_results_HR->{"p_stop"}, 
                                                             $mdl_results_HR->{"p_strand"}, $FH_HR);

      }
    }
  }

  return;
}

#################################################################
# Subroutine:  mdl_results_compare_to_genbank_annotations
# Incept:      EPN, Thu Mar 31 13:52:15 2016
#
# Purpose:    Compute the 'num_genbank_mdl_annot' values for 
#             the %{$seq_info_HAR} and the 'genbank_mdl_annot_match' 
#             for the %{$mdl_results_AAHR}. These are the number
#             annotated features in Genbank, and whether or not
#             one of our annotated features matches an annotation
#             in GenBank, respectively.
#
# Arguments: 
#  $mdl_info_HAR:       REF to hash of arrays with information on the models, PRE-FILLED
#  $ftr_info_HAR:       REF to hash of arrays with information on the features, PRE-FILLED
#  $seq_info_HAR:       REF to hash of arrays with information on the sequences, ADDED TO HERE
#  $mdl_results_AAHR:   REF to model results AAH, ADDED TO HERE
#  $cds_tbl_HHAR:       REF to CDS hash of hash of arrays, PRE-FILLED
#  $mp_tbl_HHAR:        REF to mature peptide hash of hash of arrays, can be undef, else PRE-FILLED
#  $opt_HHR:            REF to 2D hash of option values, see top of epn-options.pm for description
#  $FH_HR:              REF to hash of file handles
#
# Returns:    void
#
# Dies: never
#
################################################################# 
sub mdl_results_compare_to_genbank_annotations { 
  my $sub_name = "mdl_results_compare_to_genbank_annotations()";
  my $nargs_exp = 8;
  if(scalar(@_) != $nargs_exp) { die "ERROR $sub_name entered with wrong number of input args"; }

  my ($mdl_info_HAR, $ftr_info_HAR, $seq_info_HAR, $mdl_results_AAHR, $cds_tbl_HHAR, $mp_tbl_HHAR, $opt_HHR, $FH_HR) = @_;
  
  # total counts of things
  my $nmdl = validateModelInfoHashIsComplete   ($mdl_info_HAR, undef, $FH_HR); # nmdl: number of homology models
  my $nseq = validateSequenceInfoHashIsComplete($seq_info_HAR, undef, $opt_HHR, $FH_HR); # nseq: number of sequences
  my $mdl_idx;
  my $seq_idx;

  # first, determine how many genbank annotations we have per sequence
  for($seq_idx = 0; $seq_idx < $nseq; $seq_idx++) { 
    # determine how many annotations CDS or mature peptide annotations there are in GenBank
    my $accn_name = $seq_info_HAR->{"accn_name"}[$seq_idx];
    my $accn_len  = $seq_info_HAR->{"accn_len"}[$seq_idx];
    ($seq_info_HAR->{"num_genbank_mdl_annot"}[$seq_idx], $seq_info_HAR->{"num_genbank_mdl_exon_annot"}[$seq_idx]) = 
        count_genbank_annotations((opt_IsUsed("--matpept", $opt_HHR)) ? $mp_tbl_HHAR->{$accn_name} : $cds_tbl_HHAR->{$accn_name}, 
                                  $accn_len, $opt_HHR, $FH_HR);
  }

  # now check each of our annotations against the GenBank annotations
  for($mdl_idx = 0; $mdl_idx < $nmdl; $mdl_idx++) { 
    my $ftr_idx    = $mdl_info_HAR->{"map_ftr"}[$mdl_idx];
    my $is_matpept = ($ftr_info_HAR->{"type"}[$ftr_idx] eq "mp") ? 1 : 0;
    for($seq_idx = 0; $seq_idx < $nseq; $seq_idx++) { 
      my $accn_name = $seq_info_HAR->{"accn_name"}[$seq_idx];
      my $accn_len  = $seq_info_HAR->{"accn_len"}[$seq_idx];
      my $seq_len   = $seq_info_HAR->{"seq_len"}[$seq_idx];
      my $mdl_results_HR = \%{$mdl_results_AAHR->[$mdl_idx][$seq_idx]}; # for convenience

      if(exists $mdl_results_HR->{"p_start"}) { 
        # check our final annotation against existing annotation in GenBank 
        my $start  = $mdl_results_HR->{"out_start"};
        my $stop   = $mdl_results_HR->{"out_stop"};
        my $strand = $mdl_results_HR->{"p_strand"};
        my $tbl_HAR = ($is_matpept) ? $mp_tbl_HHAR->{$accn_name} : $cds_tbl_HHAR->{$accn_name};
        # TODO: if we get into viruses with many features, will want to do the comparison 
        # in sorted order by start to avoid quadratic time behavior
        if(defined $tbl_HAR) { # if there was annotation for this sequence 
          $mdl_results_HR->{"genbank_mdl_annot_match"} = compare_to_genbank_annotation($start, $stop, $strand, $accn_len, $seq_len, $tbl_HAR, $opt_HHR, $FH_HR);
        }
        else { # annotation doesn't exist, so we don't have a match
          $mdl_results_HR->{"genbank_mdl_annot_match"} = 0;
        }
      } # end of 'else' entered if we have a prediction
    } # end of 'for($seq_idx' loop
  } # end of 'for($mdl_idx' loop

  return;
}      

#################################################################
# Subroutine:  ftr_results_calculate
# Incept:      EPN, Tue Mar 15 06:26:38 2016
#
# Purpose:    Fill the feature results in
#             @{$ftr_results_AAHR}, by filling the following 3rd
#             dim keys for 'cds-mp' feature types: 
#             "out_start", "out_stop", "out_len", "out_start_codon", 
#             "out_stop_codon".
#
#             Checks for and adds the following error codes:
#             "nm3": for all features (annot_type eq "model" or "multifeature")
#             "stp": for features with annot_type eq "multifeature" & type eq "cds-mp"
#             "inp": for features with annot_type eq "multifeature" & type eq "cds-mp"
#             "int": for features with annot_type eq "multifeature" & type eq "cds-mp"
#             "aji": for features with annot_type eq "multifeature" & type eq "cds-mp"
#             "ntr": for features that are children of a multifeature/cds-mp feature
#
# Arguments: 
#  $sqfile:             REF to Bio::Easel::SqFile object, open sequence file containing sequences
#  $mdl_info_HAR:       REF to hash of arrays with information on the models, PRE-FILLED
#  $ftr_info_HAR:       REF to hash of arrays with information on the features, PRE-FILLED
#  $seq_info_HAR:       REF to hash of arrays with information on the sequences, ADDED TO HERE
#  $ftr_results_AAHR:   REF to feature results AAH, ADDED TO HERE
#  $mdl_results_AAHR:   REF to finalized model results AAH, PRE-FILLED
#  $cds_tbl_HHAR:       REF to CDS hash of hash of arrays, PRE-FILLED
#  $err_ftr_instances_AHHR: REF to error instances AHH, ADDED TO HERE (potentially)
#  $err_info_HAR:       REF to the error info hash of arrays, PRE-FILLED
#  $opt_HHR:            REF to 2D hash of option values, see top of epn-options.pm for description
#  $FH_HR:              REF to hash of file handles
#
# Returns:    void
#
# Dies: If something unexpected happens: 
#       - an int errmsg exists before it should
#       - an ext error exists with a non-maybe error message before it should
#       - we have trouble dealing with an ext error 
#
################################################################# 
sub ftr_results_calculate { 
  my $sub_name = "ftr_results_calculate()";
  my $nargs_exp = 11;
  if(scalar(@_) != $nargs_exp) { die "ERROR $sub_name entered with wrong number of input args"; }

  my ($sqfile, $mdl_info_HAR, $ftr_info_HAR, $seq_info_HAR, $ftr_results_AAHR, $mdl_results_AAHR, $cds_tbl_HHAR, $err_ftr_instances_AHHR, $err_info_HAR, $opt_HHR, $FH_HR) = @_;
  
  # total counts of things
  my $nftr = validateFeatureInfoHashIsComplete ($ftr_info_HAR, undef, $FH_HR); # nftr: number of features
  my $nmdl = validateModelInfoHashIsComplete   ($mdl_info_HAR, undef, $FH_HR); # nmdl: number of homology models
  my $nseq = validateSequenceInfoHashIsComplete($seq_info_HAR, undef, $opt_HHR, $FH_HR); # nseq: number of sequences
  my $ftr_idx;   # counter over features
  my $mdl_idx;   # counter over models
  my $seq_idx;   # counter over sequences
  my $seq_name;  # name of one sequence
  my $seq_len;   # length of the sequence, possibly including doubling
  my $accn_name; # name of accession
  my $accn_len;  # length of the accession, never includes doubling
  my $append_len = 0; # length of appended region
  my $ntr_errmsg = undef; # error message for an ntr error

  # foreach annot_type:multifeature and type:'cds-mp' feature, 
  # determine 'out_start', 'out_stop',
  # 'out_len', 'out_start_codon' and 'out_stop_codon'.
  for($ftr_idx = 0; $ftr_idx < $nftr; $ftr_idx++) { 
    if(($ftr_info_HAR->{"annot_type"}[$ftr_idx] eq "multifeature") &&
       ($ftr_info_HAR->{"type"}[$ftr_idx]       eq "cds-mp")) { 

      # get the primary children array
      my @primary_children_idx_A = (); # feature indices of the primary children of this feature
      getPrimaryOrAllChildrenFromFeatureInfo($ftr_info_HAR, $ftr_idx, "primary", \@primary_children_idx_A, $FH_HR);
      my $np_children = scalar(@primary_children_idx_A);

      # get the all children array
      my @all_children_idx_A = (); # feature indices of the primary children of this feature
      getPrimaryOrAllChildrenFromFeatureInfo($ftr_info_HAR, $ftr_idx, "all", \@all_children_idx_A, $FH_HR);
      my $na_children = scalar(@all_children_idx_A);

      for($seq_idx = 0; $seq_idx < $nseq; $seq_idx++) { 
        $seq_name   = $seq_info_HAR->{"seq_name"}[$seq_idx];
        $seq_len    = $seq_info_HAR->{"seq_len"}[$seq_idx];
        $accn_name  = $seq_info_HAR->{"accn_name"}[$seq_idx];
        $accn_len   = $seq_info_HAR->{"accn_len"}[$seq_idx];

        ($seq_info_HAR->{"num_genbank_ftr_annot"}[$seq_idx], $seq_info_HAR->{"num_genbank_ftr_exon_annot"}[$seq_idx]) = 
            count_genbank_annotations($cds_tbl_HHAR->{$accn_name}, $accn_len, $opt_HHR, $FH_HR);

        # set the str_err_flag, if nec
        if(exists $err_ftr_instances_AHHR->[$ftr_idx]{"str"}{$seq_name}) { 
          $ftr_results_AAHR->[$ftr_idx][$seq_idx]{"str_err_flag"} = 1;
        }

        # initialize our error-related variables
        my $aji_errmsg          = "";    # filled if we find two mature peptides that should be adjacent but are not
        my $set_start           = 0;     # set to '1' once we've seen the first model with an annotated hit
        my $inp_errmsg          = "";    # a list of model names ("out_tiny") for which we do not have annotations (nop errors), if any
        my $int_errmsg          = "";    # a list of model names ("out_tiny") which are not translated due to trc (ntr errors), if any
        my $cds_out_start       = undef; # start position to output for this CDS 
        my $cds_out_stop        = undef; # stop  position to output for this CDS 
        my $cds_fetch_start     = undef; # start position to *fetch* for this CDS' start codon
        my $cds_fetch_stop      = undef; # stop  position to *fetch* for this CDS' stop codon
        my $start_strand        = undef; # strand start codon is on
        my $stop_strand         = undef; # strand stop codon is on
        my $cds_len             = 0;     # length to output for this CDS
        my $child_had_trc       = 0;     # if we find a child with a trc error, set this to 1

        # step through all primary children of this feature
        for(my $child_idx = 0; $child_idx < $np_children; $child_idx++) { 
          my $child_ftr_idx = $primary_children_idx_A[$child_idx];

          for(my $child_mdl_idx = $ftr_info_HAR->{"first_mdl"}[$child_ftr_idx]; $child_mdl_idx <= $ftr_info_HAR->{"final_mdl"}[$child_ftr_idx]; $child_mdl_idx++) { 
            if(! $child_had_trc) { # if $child_had_trc is true, then we dealt with this feature completely below
              # check to make sure we have a hit annotated for this model
              if(! exists $mdl_results_AAHR->[$child_mdl_idx][$seq_idx]{"p_start"}) { 
                if($inp_errmsg ne "") { 
                  $inp_errmsg .= ", ";
                }
                $inp_errmsg .= $mdl_info_HAR->{"out_tiny"}[$child_mdl_idx];
              }
              else { # we do have a hit for $child_mdl_idx in $seq_idx
                $cds_len += $mdl_results_AAHR->[$child_mdl_idx][$seq_idx]{"len"};
                
                if(! $set_start) { # first model, set cds_out_start
                  $cds_out_start   = $mdl_results_AAHR->[$child_mdl_idx][$seq_idx]{"out_start"};
                  $cds_fetch_start = $mdl_results_AAHR->[$child_mdl_idx][$seq_idx]{"p_start"};
                  $start_strand    = $mdl_results_AAHR->[$child_mdl_idx][$seq_idx]{"p_strand"};
                  $set_start = 1;
                }
                
                # check if we have a trc in this child model, and deal with it if we do
                if(exists $mdl_results_AAHR->[$child_mdl_idx][$seq_idx]{"trc_err_flag"}) { 
                  $child_had_trc = 1;
                  ####################################################
                  # We have a trc in this child model $child_mdl_idx 
                  # 
                  # Determine the cds stop position to print ($cds_out_stop)
                  # and position in the sequence to fetch the stop ($cds_fetch_stop).
                  # 
                  # If and only if we have all mature peptides up to this point and they 
                  # are all adjacent (that is, we don't have a aji or inp error), 
                  # then this CDS is truncated. We do the following:
                  #
                  # - update the trc errmsg for this CDS in @{$err_ftr_instances_AHHR} 
                  #   based on what just figured out about this truncated stop
                  #   (if we don't have a str error for this CDS)
                  # - set ntr errors for all remaining children 
                  # - set int error for this CDS
                  # - break the loop over all children (we're done with this CDS)
                  ####################################################
                  
                  $cds_out_stop      = $mdl_results_AAHR->[$child_mdl_idx][$seq_idx]{"out_stop"};
                  $cds_fetch_stop    = (defined $mdl_results_AAHR->[$child_mdl_idx][$seq_idx]{"c_stop"}) ? 
                      $mdl_results_AAHR->[$child_mdl_idx][$seq_idx]{"c_stop"} :
                      $mdl_results_AAHR->[$child_mdl_idx][$seq_idx]{"p_stop"};
                  $stop_strand    = $mdl_results_AAHR->[$child_mdl_idx][$seq_idx]{"p_strand"}; 
                  
                  if($inp_errmsg eq "" && $aji_errmsg eq "") { 
                    if(! exists $err_ftr_instances_AHHR->[$ftr_idx]{"str"}{$seq_name}) { 
                      # if we don't have a str error, update the trc error message
                      # use the final childs stop prediction as the predicted stop, if it exists
                      my $final_child_mdl_idx = $ftr_info_HAR->{"final_mdl"}[$primary_children_idx_A[$np_children-1]];
                      my $updated_trc_errmsg  = "";
                      if(exists $mdl_results_AAHR->[$final_child_mdl_idx][$seq_idx]{"p_stop"}) { 
                        my $cds_pred_stop = $mdl_results_AAHR->[$final_child_mdl_idx][$seq_idx]{"p_stop"};
                        $updated_trc_errmsg = sprintf("homology search predicted %d..%d revised to %d..%d (stop shifted %d nt due to early stop in %s)", 
                                                      create_output_start_and_stop($cds_fetch_start, $cds_pred_stop, $accn_len, $seq_len, $FH_HR),
                                                      create_output_start_and_stop($cds_fetch_start, $cds_out_stop,  $accn_len, $seq_len, $FH_HR),
                                                      abs($cds_fetch_stop - $cds_pred_stop), $mdl_info_HAR->{"out_tiny"}[$child_mdl_idx]);
                      }
                      else { 
                        $updated_trc_errmsg = sprintf("homology search predicted %d..? revised to %d..%d (due to early stop in %s)", 
                                                      $cds_out_start, 
                                                      create_output_start_and_stop($cds_out_start,   $cds_out_stop,  $accn_len, $seq_len, $FH_HR),
                                                      $mdl_info_HAR->{"out_tiny"}[$child_mdl_idx]);
                      }
                      
                      if(exists $err_ftr_instances_AHHR->[$ftr_idx]{"trc"}{$seq_name}) { 
                        # update it
                        error_instances_update($err_ftr_instances_AHHR, undef, $err_info_HAR, $ftr_idx, "trc", $seq_name, $updated_trc_errmsg, $FH_HR);
                      }
                      else { 
                        # it doesn't yet exist, so add the trc error. This
                        # is rare, but we may have no trc error for this
                        # CDS yet, if the predicted child mature peptide
                        # sequences didn't all exist, then we won't have
                        # combined those predictions into a predicted CDS,
                        # and thus we didn't check that predicted CDS for
                        # trc errors in
                        # parse_esl_epn_translate_startstop_outfile().
                        error_instances_add($err_ftr_instances_AHHR, undef, $err_info_HAR, $ftr_idx, "trc", $seq_name, $updated_trc_errmsg, $FH_HR);
                      }
                      # set the trc_err_flag for this feature
                      $ftr_results_AAHR->[$ftr_idx][$seq_idx]{"trc_err_flag"} = 1;
                    }
                    # all remaining children get a 'ntr' error,
                    # and the CDS gets an 'int' error, which we need
                    # to build the error message for
                    $ntr_errmsg = sprintf("early stop in mature peptide %d ending at position %d", $child_ftr_idx+1, $cds_out_stop);
                    if($int_errmsg ne "") { 
                      DNAORG_FAIL("ERROR in $sub_name, setting int errmsg for ftr_idx: $ftr_idx due to 'trc', but it is not blank", 1, $FH_HR);;
                    }
                    $child_idx++;
                    my $ntr_err_ct = 0;
                    # for all remaining children: throw 'ntr' and append to 'int' err message
                    while($child_idx < $np_children) {
                      $child_ftr_idx = $primary_children_idx_A[$child_idx];
                      if(! exists $err_ftr_instances_AHHR->[$child_ftr_idx]{"nop"}{$seq_name}) { 
                        error_instances_add($err_ftr_instances_AHHR, undef, $err_info_HAR, $child_ftr_idx, "ntr", $seq_name, $ntr_errmsg, $FH_HR);
                        $ntr_err_ct++;
                        if($int_errmsg ne "") { 
                          $int_errmsg .= ", ";
                        }
                        $int_errmsg .= $ftr_info_HAR->{"out_tiny"}[$child_ftr_idx];
                      }
                      else { # nop for at least one mdl for this feature
                        if($int_errmsg ne "") { 
                          $int_errmsg .= ", ";
                        }
                        $int_errmsg .= $ftr_info_HAR->{"out_tiny"}[$child_ftr_idx] . "(nop)";
                      }
                      $child_idx++;
                    }
                    if($ntr_err_ct > 0) { 
                      # we set at least one ntr error for mature peptides, set int for this CDS
                      error_instances_add($err_ftr_instances_AHHR, undef, $err_info_HAR, $ftr_idx, "int", $seq_name, $int_errmsg, $FH_HR);
                    }
                    # now $child_idx is $np_children, so this breaks the 'for(child_idx' loop
                  } # end of 'if($inp_errmsg eq "" && $aji_errmsg eq "")
                  else { 
                    # we had a trc in one of the children, but it didn't trigger
                    # a trc in the CDS because we already have an adjacency error
                    # and/or an inp error (one of the mature peptides was not predicted)
                    # which means we cannot confidently say the CDS is truncated.
                    # remove the CDS' trc error IF it exists (it may not if 
                    # there wasn't an early stop due to a frameshift or something
                    # before or after the trc in the child mature peptide).
                    if(exists $err_ftr_instances_AHHR->[$ftr_idx]{"trc"}{$seq_name}) { 
                      error_instances_remove_not_maybe($err_ftr_instances_AHHR, undef, $err_info_HAR, $ftr_idx, "trc", $seq_name, $FH_HR);
                    }
                  }
                  # deal with a potential stp error, if we have one
                  
                } # end of 'if trc_err_flag'
                else { 
                  ###########################################################
                  # we do not have a trc in this child model $child_mdl_idx #
                  ###########################################################
                  # check if we're adjacent to the next feature, we only need to 
                  # do this if we're the final model for the current feature and
                  # we're not the final child feature
                  if(($child_idx < ($np_children-1)) && 
                     ($child_mdl_idx == $ftr_info_HAR->{"final_mdl"}[$child_ftr_idx])) { 
                    my $nxt_child_mdl_idx = $ftr_info_HAR->{"first_mdl"}[$primary_children_idx_A[($child_idx+1)]];
                    # check if they are adjacent 
                    if(! checkForIndexInOverlapOrAdjacencyIndexString($mdl_results_AAHR->[$child_mdl_idx][$seq_idx]{"idx_aja_str"}, $nxt_child_mdl_idx, $FH_HR)) { 
                      if($aji_errmsg ne "") { $aji_errmsg .= ", "; }
                      $aji_errmsg .= sprintf("%s (%s..%s) not adjacent to %s (%s..%s)", 
                                             $mdl_info_HAR->{"out_tiny"}[$child_mdl_idx], 
                                             (defined $mdl_results_AAHR->[$child_mdl_idx][$seq_idx]{"out_start"}) ? $mdl_results_AAHR->[$child_mdl_idx][$seq_idx]{"out_start"} : "unknown", 
                                             (defined $mdl_results_AAHR->[$child_mdl_idx][$seq_idx]{"out_stop"})  ? $mdl_results_AAHR->[$child_mdl_idx][$seq_idx]{"out_stop"}  : "unknown", 
                                             $mdl_info_HAR->{"out_tiny"}[$nxt_child_mdl_idx], 
                                             (defined $mdl_results_AAHR->[$nxt_child_mdl_idx][$seq_idx]{"out_start"}) ? $mdl_results_AAHR->[$nxt_child_mdl_idx][$seq_idx]{"out_start"} : "unknown", 
                                             (defined $mdl_results_AAHR->[$nxt_child_mdl_idx][$seq_idx]{"out_stop"})  ? $mdl_results_AAHR->[$nxt_child_mdl_idx][$seq_idx]{"out_stop"}  : "unknown");
                    }        
                  } # end of 'if($child_idx < ($np_children-1))'

                  # if we are the final model of the final child feature, determine the stop position/strand
                  if(($child_idx == ($np_children-1)) && 
                     ($child_mdl_idx == $ftr_info_HAR->{"final_mdl"}[$child_ftr_idx])) { 
                    # the final child, determine the stop position/strand, and deal with ext error if we have one
                    $stop_strand = $mdl_results_AAHR->[$child_mdl_idx][$seq_idx]{"p_strand"}; 
                    # we should have to append the stop codon
                    # (GenBank annotation of final mature peptides doesn't include the stop codon,
                    #  so it's not covered in our homology model and we have to take special care
                    #  to annotate it.
                    $append_len = 0; 
                    if(exists $mdl_results_AAHR->[$child_mdl_idx][$seq_idx]{"append_stop"}) { 
                      my ($out_append_start, $out_append_stop) = 
                          create_output_start_and_stop($mdl_results_AAHR->[$child_mdl_idx][$seq_idx]{"append_start"}, 
                                                       $mdl_results_AAHR->[$child_mdl_idx][$seq_idx]{"append_stop"},
                                                       $seq_info_HAR->{"accn_len"}[$seq_idx], $seq_info_HAR->{"seq_len"}[$seq_idx], $FH_HR);
                      $cds_out_stop = $out_append_stop;
                      $cds_fetch_stop = $mdl_results_AAHR->[$child_mdl_idx][$seq_idx]{"append_stop"};
                      # and update the cds_len (this is the final child, so this will only happen once)
                      $append_len = abs($mdl_results_AAHR->[$child_mdl_idx][$seq_idx]{"append_stop"} - $mdl_results_AAHR->[$child_mdl_idx][$seq_idx]{"append_start"}) + 1; 
                      $cds_len += $append_len;
                    }
                  }
                }
              } # end of 'else' entered if we don't have a trc error
            } # end of 'if(! $child_had_trc'
          } # end of 'for(my $child_mdl_idx..'
        }  # end of 'for(my $child_idx..'

        #######################################
        # deal with a stp error, if we have one
        #######################################
        if(exists $err_ftr_instances_AHHR->[$ftr_idx]{"stp"}{$seq_name}) { 
          # value should be "maybe" 
          if($err_ftr_instances_AHHR->[$ftr_idx]{"stp"}{$seq_name} ne "maybe") { 
            DNAORG_FAIL("ERROR in $sub_name, ext error with non-maybe value for ftr: $ftr_idx seq_name: $seq_name", 1, $FH_HR);
          }
          if((defined $cds_fetch_stop) && (defined $cds_out_stop)) { 
            my $stp_err_stop_codon = fetchStopCodon($sqfile, $seq_name, $cds_fetch_stop, $stop_strand, $FH_HR);
            if(validateStopCodon($stp_err_stop_codon)) { 
              # it's a valid stop, remove the "maybe"
              error_instances_remove_maybe($err_ftr_instances_AHHR, undef, $err_info_HAR, $ftr_idx, "stp", $seq_name, $FH_HR);
            }
            else { 
              # invalid stop, update the error message
              my $updated_stp_errmsg = sprintf("%s ending at position %d on %s strand", $stp_err_stop_codon, $cds_out_stop, $stop_strand); 
              error_instances_update($err_ftr_instances_AHHR, undef, $err_info_HAR, $ftr_idx, "stp", $seq_name, $updated_stp_errmsg, $FH_HR);
            }
          }
          else { 
            # we can't define the stop position, so this is also a stp error with only a "?" error message
            error_instances_update($err_ftr_instances_AHHR, undef, $err_info_HAR, $ftr_idx, "stp", $seq_name, "?", $FH_HR);
          }
        }

        ####################################################################################################
        # deal with an ext error, if we have one and we don't have any adjacency or nop errors in children
        # it's important we do this *after* handling (either validating or removing) a potential 'stp' error
        # in the block again, because we redfine $cds_out_stop, $cds_fetch_stop and $cds_len here.
        ####################################################################################################
        if((exists $err_ftr_instances_AHHR->[$ftr_idx]{"ext"}{$seq_name}) && 
           ($aji_errmsg eq "") && ($inp_errmsg eq "") && (defined $cds_out_stop)) { 
          my $len_corr = $err_ftr_instances_AHH[$ftr_idx]{"ext"}{$seq_name};
          if($len_corr <= 0) { 
            DNAORG_FAIL("ERROR in $sub_name, ext error with non-positive correction $len_corr exists for ftr: $ftr_idx seq_name: $seq_name", 1, $FH_HR);
          }
          my $final_child_ftr_idx       = $primary_children_idx_A[$np_children-1]; # first model for final MP that makes up this CDS
          my $final_first_child_mdl_idx = $ftr_info_HAR->{"first_mdl"}[$final_child_ftr_idx]; # first model for final MP that makes up this CDS
          my $final_final_child_mdl_idx = $ftr_info_HAR->{"final_mdl"}[$final_child_ftr_idx]; # final model for final MP that makes up this CDS
          # make sure everything we assume exists, actually does, if not, there's a coding error somewhere
          if(! exists $mdl_results_AAHR->[$final_first_child_mdl_idx][$seq_idx]{"p_start"}) { 
            DNAORG_FAIL("ERROR in $sub_name, results_AAHR->[$final_first_child_mdl_idx][$seq_idx]{p_start} does not exist, but it should.", 1, $FH_HR); 
          }
          if(! exists $mdl_results_AAHR->[$final_final_child_mdl_idx][$seq_idx]{"len"}) { 
            DNAORG_FAIL("ERROR in $sub_name, results_AAHR->[$final_final_child_mdl_idx][$seq_idx]{len} does not exist, but it should.", 1, $FH_HR); 
          }
          if(! exists $mdl_results_AAHR->[$final_final_child_mdl_idx][$seq_idx]{"cumlen"}) { 
            DNAORG_FAIL("ERROR in $sub_name, results_AAHR->[$final_final_child_mdl_idx][$seq_idx]{cumlen} does not exist, but it should.", 1, $FH_HR); 
          }
          if(! exists $mdl_results_AAHR->[$final_final_child_mdl_idx][$seq_idx]{"append_stop"}) { 
            DNAORG_FAIL("ERROR in $sub_name, results_AAHR->[$final_final_child_mdl_idx][$seq_idx]{append_stop} does not exist, but it should.", 1, $FH_HR); 
          }
          if($mdl_results_AAHR->[$final_final_child_mdl_idx][$seq_idx]{"p_strand"} eq "+") { 
            $mdl_results_AAHR->[$final_final_child_mdl_idx][$seq_idx]{"c_stop"} = $mdl_results_AAHR->[$final_final_child_mdl_idx][$seq_idx]{"p_stop"} + ($len_corr - $append_len);
            $cds_fetch_stop = $mdl_results_AAHR->[$final_final_child_mdl_idx][$seq_idx]{"c_stop"} + $append_len;
          }
          else { # negative strand
            $mdl_results_AAHR->[$final_final_child_mdl_idx][$seq_idx]{"c_stop"} = $mdl_results_AAHR->[$final_final_child_mdl_idx][$seq_idx]{"p_stop"} - ($len_corr - $append_len);
            $cds_fetch_stop = $mdl_results_AAHR->[$final_final_child_mdl_idx][$seq_idx]{"c_stop"} - $append_len;
          }
          ($mdl_results_AAHR->[$final_final_child_mdl_idx][$seq_idx]{"out_start"}, $mdl_results_AAHR->[$final_final_child_mdl_idx][$seq_idx]{"out_stop"}) = 
              create_output_start_and_stop($mdl_results_AAHR->[$final_final_child_mdl_idx][$seq_idx]{"p_start"}, 
                                           $mdl_results_AAHR->[$final_final_child_mdl_idx][$seq_idx]{"c_stop"}, 
                                           $seq_info_HAR->{"accn_len"}[$seq_idx], $seq_info_HAR->{"seq_len"}[$seq_idx], $FH_HR);
          # only the final model is affected by an ext error
          $mdl_results_AAHR->[$final_final_child_mdl_idx][$seq_idx]{"len"}    += ($len_corr - $append_len);
          $mdl_results_AAHR->[$final_final_child_mdl_idx][$seq_idx]{"cumlen"} += ($len_corr - $append_len);
          $cds_len += ($len_corr - $append_len);
          
          # get first part of cds error message using current $cds_out_stop, if it exists
          my $updated_cds_ext_errmsg = sprintf("homology search predicted %d..%d", 
                                               create_output_start_and_stop($cds_out_start, $cds_out_stop,
                                                                           $seq_info_HAR->{"accn_len"}[$seq_idx], $seq_info_HAR->{"seq_len"}[$seq_idx], $FH_HR));
          # get first part of mp error message 
          my $mp_ext_errmsg = sprintf("homology search predicted %d..%d", 
                                      create_output_start_and_stop($mdl_results_AAHR->[$final_first_child_mdl_idx][$seq_idx]{"p_start"},
                                                                   $mdl_results_AAHR->[$final_final_child_mdl_idx][$seq_idx]{"p_stop"},
                                                                   $seq_info_HAR->{"accn_len"}[$seq_idx], $seq_info_HAR->{"seq_len"}[$seq_idx], $FH_HR));
          # now recompute $cds_out_stop

          (undef, $cds_out_stop) = 
              create_output_start_and_stop($cds_fetch_start, # this is irrelevant due to first undef arg
                                           $cds_fetch_stop,
                                           $seq_info_HAR->{"accn_len"}[$seq_idx], $seq_info_HAR->{"seq_len"}[$seq_idx], $FH_HR);

          # get second part of CDS error message
          $updated_cds_ext_errmsg .= sprintf(" revised to %d..%d (stop shifted %d nt)", $cds_out_start, $cds_out_stop, $len_corr-$append_len);
          # get second part of MP error message
          $mp_ext_errmsg .= sprintf(" revised to %d..%d (stop shifted %d nt)", 
                                    create_output_start_and_stop($mdl_results_AAHR->[$final_first_child_mdl_idx][$seq_idx]{"p_start"}, 
                                                                 $mdl_results_AAHR->[$final_final_child_mdl_idx][$seq_idx]{"c_stop"}, 
                                                                 $seq_info_HAR->{"accn_len"}[$seq_idx], $seq_info_HAR->{"seq_len"}[$seq_idx], $FH_HR), 
                                    $len_corr-$append_len);
          error_instances_update($err_ftr_instances_AHHR, undef, $err_info_HAR, $ftr_idx, "ext", $seq_info_HAR->{"seq_name"}[$seq_idx], $updated_cds_ext_errmsg, $FH_HR);
          error_instances_add($err_ftr_instances_AHHR, undef, $err_info_HAR, $final_child_ftr_idx, "ext", $seq_info_HAR->{"seq_name"}[$seq_idx], $mp_ext_errmsg, $FH_HR);
          # and finally, update the results out_3boundary value for this model
          $mdl_results_AAHR->[$final_final_child_mdl_idx][$seq_idx]{"out_3boundary"} = "e";
        }

        # sanity check
        if((defined $start_strand) && (defined $stop_strand) && ($start_strand ne $stop_strand)) { 
          DNAORG_FAIL(sprintf("ERROR in $sub_name, feature $ftr_idx %s for sequence $seq_name has start and stop on different strands", $ftr_info_HAR->{"out_short"}[$ftr_idx]), 1, $FH_HR);
        }

        ###############################################################
        # if we did not find a child with a trc, and we have 
        # a trc error for this CDS, it must be invalid and caused
        # by an aji error or an nm3 error or something like it,
        # so we remove it
        ###############################################################
        if(! $child_had_trc) { 
          if(exists $err_ftr_instances_AHHR->[$ftr_idx]{"trc"}{$seq_name}) { 
            error_instances_remove_not_maybe($err_ftr_instances_AHHR, undef, $err_info_HAR, $ftr_idx, "trc", $seq_name, $FH_HR);
          }
        }

        # add the aji (adjacency) error if necessary
        if($aji_errmsg ne "") { 
          # adjacency error
          error_instances_add($err_ftr_instances_AHHR, undef, $err_info_HAR, $ftr_idx, "aji", $seq_name, $aji_errmsg, $FH_HR);
        }

        # add the inp (INterrupted due to no Prediction) if necessary
        if($inp_errmsg ne "") { 
          error_instances_add($err_ftr_instances_AHHR, undef, $err_info_HAR, $ftr_idx, "inp", $seq_name, $inp_errmsg, $FH_HR);
        }

        # set ftr_results, we can set start if $cds_out_start is defined, 
        if(defined $cds_out_start) { 
          my $start_codon = fetchStartCodon($sqfile, $seq_name, $cds_fetch_start, $start_strand, $FH_HR);
          $ftr_results_AAHR->[$ftr_idx][$seq_idx]{"out_start"}       = $cds_out_start;
          $ftr_results_AAHR->[$ftr_idx][$seq_idx]{"out_start_codon"} = $start_codon;
          if(exists $err_ftr_instances_AHHR->[$ftr_idx]{"str"}{$seq_name}) { 
            my $updated_str_errmsg = sprintf("%s starting at position %d on strand %s", $start_codon, 
                                             $cds_out_start, $start_strand);
            error_instances_update($err_ftr_instances_AHHR, undef, $err_info_HAR, $ftr_idx, "str", $seq_name, $updated_str_errmsg, $FH_HR);
          }
        }
        else { 
          $ftr_results_AAHR->[$ftr_idx][$seq_idx]{"out_start"}       = "?";
          $ftr_results_AAHR->[$ftr_idx][$seq_idx]{"out_start_codon"} = "?";
        }
        
        # for the stop and length attributes to be anything but "?" 
        # we require the following: 
        # - no aji error
        # - no inp error
        # - $cds_out_start defined
        # - $cds_out_stop defined
        # 
        if(($aji_errmsg eq "") && ($inp_errmsg eq "") && (defined $cds_out_start) && (defined $cds_out_stop)) { 
          # an aji or inp error means we can't really say where the stop is
          $ftr_results_AAHR->[$ftr_idx][$seq_idx]{"out_stop"}       = $cds_out_stop;
          $ftr_results_AAHR->[$ftr_idx][$seq_idx]{"out_stop_codon"} = fetchStopCodon($sqfile, $seq_name, $cds_fetch_stop, $stop_strand, $FH_HR);
          $ftr_results_AAHR->[$ftr_idx][$seq_idx]{"out_len"}       = $cds_len;
          if(($cds_len % 3) != 0) { 
            error_instances_add($err_ftr_instances_AHHR, undef, $err_info_HAR, $ftr_idx, "nm3", $seq_name, "$cds_len", $FH_HR);
          }
        }
        else { 
          $ftr_results_AAHR->[$ftr_idx][$seq_idx]{"out_stop"}       = "?";
          $ftr_results_AAHR->[$ftr_idx][$seq_idx]{"out_stop_codon"} = "?";
          $ftr_results_AAHR->[$ftr_idx][$seq_idx]{"out_len"}        = "?";
        }
      
        # check if existing annotation for this CDS exists in %{$cds_tbl_HHAR}
        if((defined $cds_out_start) && (defined $cds_out_stop)) { 
          if(defined ($cds_tbl_HHAR->{$accn_name})) { # if there was annotation for this sequence 
            $ftr_results_AAHR->[$ftr_idx][$seq_idx]{"genbank_ftr_annot_match"} = 
                compare_to_genbank_annotation($cds_out_start, $cds_out_stop, $start_strand,
                                              $seq_info_HAR->{"accn_len"}[$seq_idx], $seq_info_HAR->{"seq_len"}[$seq_idx], 
                                              $cds_tbl_HHAR->{$accn_name}, $opt_HHR, $FH_HR);
          }
          else { # annotation doesn't exist, so we don't have a match
            $ftr_results_AAHR->[$ftr_idx][$seq_idx]{"genbank_ftr_annot_match"} = 0;
          }
        }
        # one final step: if we have a 'trc' error for this CDS, check the 'all children' array, 
        # and throw 'ntr' errors for any mature peptides encoded by this CDS that are not
        # translated. We did this above for the primary peptides, but here we do it for any
        # non-primary peptides.
        if(exists $err_ftr_instances_AHHR->[$ftr_idx]{"trc"}{$seq_name}) { 
          for(my $child_idx = 0; $child_idx < $na_children; $child_idx++) { 
            my $child_ftr_idx = $all_children_idx_A[$child_idx];
            if(! exists $err_ftr_instances_AHHR->[$child_ftr_idx]{"nop"}{$seq_name}) { # there is a prediction for all models for this feature
              my $final_child_mdl_idx = $ftr_info_HAR->{"final_mdl"}[$child_ftr_idx];
              my $cur_stop = (defined $mdl_results_AAHR->[$final_child_mdl_idx][$seq_idx]{"c_stop"}) ? 
                  $mdl_results_AAHR->[$final_child_mdl_idx][$seq_idx]{"c_stop"} :
                  $mdl_results_AAHR->[$final_child_mdl_idx][$seq_idx]{"p_stop"};
              if(($stop_strand eq "+") && ($cds_fetch_stop < $cur_stop) && (! exists $err_ftr_instances_AHHR->[$child_ftr_idx]{"ntr"}{$seq_name})) { 
                error_instances_add($err_ftr_instances_AHHR, undef, $err_info_HAR, $child_ftr_idx, "ntr", $seq_name, $ntr_errmsg, $FH_HR);
              }
              if(($stop_strand eq "-") && ($cds_fetch_stop > $cur_stop) && (! exists $err_ftr_instances_AHHR->[$child_ftr_idx]{"ntr"}{$seq_name})) { 
                error_instances_add($err_ftr_instances_AHHR, undef, $err_info_HAR, $child_ftr_idx, "ntr", $seq_name, $ntr_errmsg, $FH_HR);
              }
            }
          }
        }
      } # end of 'for($seq_idx'
    }
  } # end of 'for($ftr_idx'

  # foreach annot_type:'model' feature, look for 
  # 'nm3' errors
  # it's important we do this at the end of this function,
  # after we've potentially redefined the length of the final
  # child features of a multifeature feature, which we do 
  # if we have an ext error.
  for($ftr_idx = 0; $ftr_idx < $nftr; $ftr_idx++) { 
    if($ftr_info_HAR->{"annot_type"}[$ftr_idx] eq "model") { 
      for($seq_idx = 0; $seq_idx < $nseq; $seq_idx++) { 
        $seq_name   = $seq_info_HAR->{"seq_name"}[$seq_idx];
        $accn_name  = $seq_info_HAR->{"accn_name"}[$seq_idx];
        $accn_len   = $seq_info_HAR->{"accn_len"}[$seq_idx];
        my $cumlen = undef;
        # go through all models instead of just using the final one in case the final one is not annotated
        for($mdl_idx = $ftr_info_HAR->{"first_mdl"}[$ftr_idx]; $mdl_idx <= $ftr_info_HAR->{"final_mdl"}[$ftr_idx]; $mdl_idx++) { 
          if(exists $mdl_results_AAHR->[$mdl_idx][$seq_idx]{"cumlen"}) { 
            $cumlen = $mdl_results_AAHR->[$mdl_idx][$seq_idx]{"cumlen"};
          }
        }
        if(defined $cumlen && (($cumlen % 3) != 0)) { 
          # an nm3 error
          error_instances_add($err_ftr_instances_AHHR, undef, $err_info_HAR, $ftr_idx, "nm3", $seq_name, "$cumlen", $FH_HR);
        }
      }
    }
  }

  return;
}       
#################################################################
# Subroutine : dump_results()
# Incept:      EPN, Tue Mar  1 14:54:27 2016
#
# Purpose:    Dump results data structure to $FH. Probably only
#             useful for debugging.
#
# Arguments: 
#  $FH:               file handle to output to
#  $mdl_results_AAHR: REF to results AAH, PRE-FILLED
#  $mdl_info_HAR:     REF to hash of arrays with information on the models, PRE-FILLED
#  $seq_info_HAR:     REF to hash of arrays with sequence information, PRE-FILLED
#  $opt_HHR:          REF to 2D hash of option values, see top of epn-options.pm for description
#  $FH_HR:            REF to hash of file handles
#
# Returns:    void
#
# Dies:       never
#
################################################################# 
sub dump_results {
  my $sub_name = "dump_results()";
  my $nargs_exp = 6;
  if(scalar(@_) != $nargs_exp) { die "ERROR $sub_name entered with wrong number of input args"; }

  my ($FH, $mdl_results_AAHR, $mdl_info_HAR, $seq_info_HAR, $opt_HHR, $FH_HR) = @_;

  my $nmdl = scalar(@{$mdl_results_AAHR});
  my $nseq = validateSequenceInfoHashIsComplete($seq_info_HAR, undef, $opt_HHR, $FH_HR);
  
  for(my $m = 0; $m < $nmdl; $m++) { 
    for(my $s = 0; $s < $nseq; $s++) { 
      printf $FH ("model($m): %20s  seq($s): %20s  accn: %10s  len: %10d  ", 
                  $mdl_info_HAR->{"cmname"}[$m],
                  $seq_info_HAR->{"seq_name"}[$s],
                  $seq_info_HAR->{"accn_name"}->[$s],
                  $seq_info_HAR->{"accn_len"}[$s]);
      foreach my $key (sort keys %{$mdl_results_AAHR->[$m][$s]}) { 
        printf $FH ("%s: %s ", $key, $mdl_results_AAHR->[$m][$s]{$key});
      }
      printf $FH ("\n")
    }
  }
  return;
}

#################################################################
#################################################################
#  Subroutines related to origin sequences:
#    validate_origin_seq()
#    find_origin_sequences()
#    get_origin_output_for_sequence
#
#################################################################
# Subroutine: validate_origin_seq
# Incept:     EPN, Tue Mar 15 12:34:21 2016
#
# Synopsis:   Validate an origin sequence passed in
#             as <s> with --origin <s>. It should have 
#             a single '|' in it, which occurs 
#             just before what should be the first nt
#             of the genome. Return the origin offset:
#             the number of nts before the "|".
#
#             For example: "TAATATT|AC"
#             indicates that the final 7 nts of each
#             genome should be "TAATAAT" and the first
#             two should be "AC". In this case the origin
#             offset is 7.
#
# Args:
#   $origin_seq: the origin sequence
#
# Returns:  Origin offset, as explained in synopsis, above.
#
# Dies: if $origin_seq is incorrectly formatted. We die without
#       outputting to any file handles, because this function is 
#       called before the log and cmd files are set-up.
#
####################################
sub validate_origin_seq { 
  my $sub_name = "validate_origin_seq";
  my $nargs_exp = 1;
  if(scalar(@_) != $nargs_exp) { die "ERROR $sub_name entered with wrong number of input args"; }

  my ($origin_seq) = @_;

  if($origin_seq =~ m/[^ACGT\|\\]/) { 
    die "ERROR with -origin <s>, <s> can only contain characters A, C, G, T or \|";
  }

  my $origin_offset = index($origin_seq, "|");
  if($origin_offset == -1) { 
    die "ERROR with --origin <s>, <s> must contain a single | character immediately before the nucleotide that should be the first nt of the genome";
  }
  elsif($origin_offset < (length($origin_seq)-1)) { # if this isn't the final character of the string, look for another one
    my $second_offset = index($origin_seq, "|", $origin_offset+1);
    if($second_offset != -1) { 
      die "ERROR with --origin <s>, <s> must contain a single | character, $origin_seq has more than one";
    }
  }

  # printf("in $sub_name, $origin_seq returning $origin_offset\n");

  return $origin_offset;
}

#################################################################
# Subroutine: find_origin_sequences
# Incept:     EPN, Tue Mar 15 12:34:30 2016
# 
# Purpose:    Identify all exact occurrences of a sequence in a file
#             of sequences, and a string with the coordinates of the
#             matches in @{$seq_info_HAR->{$key}}. Each sequence
#             name is in @{$seq_info_HAR->{"seq_name"}}.
#
#             Checks for and adds the following error codes: "ori".
#
# Args:   
#  $sqfile:                 Bio::Easel::SqFile object, the sequence file to search in
#  $qseq:                   query sequence we're looking for
#  $seq_info_HAR:           REF to hash of arrays with information 
#                           on the sequences, PRE-FILLED
#  $err_seq_instances_HHR:  REF to the 2D hash of per-sequence errors, initialized here
#  $err_info_HAR:           REF to the error info hash of arrays, PRE-FILLED
#  $opt_HHR:                REF to 2D hash of option values, 
#                           see top of epn-options.pm for description
#  $FH_HR:                  REF to hash of file handles
#
# Returns:    void
#
# Dies: if --origin option is not used according to %{$opt_HHR}
#       if -c option is not used according to %{$opt_HHR}
#
#################################################################
sub find_origin_sequences { 
  my $sub_name = "find_origin_sequences";
  my $nargs_exp = 7;
  if(scalar(@_) != $nargs_exp) { die "ERROR $sub_name entered with wrong number of input args"; }

  my ($sqfile, $qseq, $seq_info_HAR, $err_seq_instances_HHR, $err_info_HAR, $opt_HHR, $FH_HR) = @_;

  if(! opt_IsUsed("--origin", $opt_HHR)) { 
    DNAORG_FAIL("ERROR in $sub_name, --origin not used...."); 
  }
  if(! opt_IsOn("-c", $opt_HHR)) { 
    DNAORG_FAIL("ERROR in $sub_name, -c not used...."); 
  }

  # fetch each sequence and look for $qseq in it
  # (could (and probably should) make this more efficient...)
  my $nseq = validateSequenceInfoHashIsComplete($seq_info_HAR, undef, $opt_HHR, $FH_HR); # nseq: number of sequences
  for(my $seq_idx = 0; $seq_idx < $nseq; $seq_idx++) { 
    $seq_info_HAR->{"origin_coords_str"}[$seq_idx] = "";
    my $seq_name  = $seq_info_HAR->{"seq_name"}[$seq_idx];
    my $accn_name = $seq_info_HAR->{"accn_name"}[$seq_idx];
    my $accn_len  = $seq_info_HAR->{"accn_len"}[$seq_idx];
    my $seq_len   = $seq_info_HAR->{"seq_len"}[$seq_idx];
    my $fasta_seq = $sqfile->fetch_seq_to_fasta_string($seq_name, -1);
    my ($header, $seq) = split(/\n/, $fasta_seq);
    my $nfound = 0; # number of occurrences of origin sequence per sequence
    chomp $seq;
    if($seq =~ m/\r$/) { chop $seq; } # remove ^M if it exists

    # now use Perl's index() function to find all occurrences of $qseq
    my $qseq_posn = index($seq, $qseq);
    # if $qseq_posn == -1, then no occurrences were found. In this case we don't store 
    # any entry in coords_HAR for this $accn. The caller needs to know what to do
    # if it sees no entry for an $accn

    while($qseq_posn != -1) { 
      $qseq_posn++;
      if($qseq_posn <= $accn_len) { # note: we've just incremented qseq_posn by 1 in prv line so now it is in 1..length($seq) coords, not 0..length($seq)-1
        my $qseq_start = $qseq_posn;
        my $qseq_stop  = $qseq_posn + length($qseq) - 1;
        # adjust coordinates so they're within 1..L
        ($qseq_start, $qseq_stop) = 
            create_output_start_and_stop($qseq_start, $qseq_stop, $accn_len, $seq_len, $FH_HR);
        if($seq_info_HAR->{"origin_coords_str"}[$seq_idx] ne "") { 
          $seq_info_HAR->{"origin_coords_str"}[$seq_idx] .= ",";
        }
        $seq_info_HAR->{"origin_coords_str"}[$seq_idx] .= $qseq_start . ":" . $qseq_stop;
        $nfound++;
      }
      if($qseq_posn > $accn_len) { 
        $qseq_posn = -1; 
        # this breaks the while loop because we're searching in a duplicated genome, 
        # and we're into the second copy, no need to keep searching the same seq
      }
      else { 
        $qseq_posn = index($seq, $qseq, $qseq_posn);
      }
    }
    # printf("in $sub_name, $seq_name nfound: $nfound\n");
    if($nfound != 1) { 
      error_instances_add(undef, $err_seq_instances_HHR, $err_info_HAR, -1, "ori", $seq_name, $nfound . " occurrences", $FH_HR);
    }
  }
  
  return;
}


#################################################################
# Subroutine: get_origin_output_for_sequence
# Incept:     EPN, Tue Mar 15 13:33:29 2016
#
# Synopsis:   For a given sequence index $seq_idx, determine 
#             the output strings related to the origin sequence
#
# Args: 
#  $seq_info_HAR:  REF to hash of arrays with information 
#                  on the sequences (including origins), PRE-FILLED
#  $seq_idx:       index of sequence we're working on
#  $origin_offset: offset of origin, 1st genome position within origin sequence
#  $FH_HR:         REF to hash of file handles
#
# Returns: 5 values:
#          $oseq_ct:       number of occurrences of origin sequence found
#          $oseq_start:    start position of origin seq if $oseq_ct == 1, else '-'
#          $oseq_stop:     stop  position of origin seq if $oseq_ct == 1, else '-'
#          $oseq_offset:   offset position of origin seq if $oseq_ct == 1, else '-'
#          $oseq_passfail: 'P' if $oseq_ct is 1, else 'F'
#
# Dies: if $seq_info_HAR->{"origin_coords_str"}[$seq_idx] does not exist.
# 
#################################################################
sub get_origin_output_for_sequence { 
  my $sub_name = "get_origin_output_for_sequence";
  my $nargs_exp = 4;
  if(scalar(@_) != $nargs_exp) { die "ERROR $sub_name entered with wrong number of input args"; }

  my ($seq_info_HAR, $seq_idx, $origin_offset, $FH_HR) = @_;

  if(! exists $seq_info_HAR->{"origin_coords_str"}[$seq_idx]) { 
    DNAORG_FAIL("ERROR in $sub_name, no origin_coords_str (not even empty str) exists in seq_info_HAR for $seq_idx", 1, $FH_HR);
  }
  my $accn_len = $seq_info_HAR->{"accn_len"}[$seq_idx];

  # initializereturn values
  my $oseq_start    = "-"; # changed below if $oseq_ct == 1
  my $oseq_stop     = "-"; # changed below if $oseq_ct == 1
  my $oseq_offset   = "-"; # changed below if $oseq_ct == 1
  my $oseq_passfail = "F"; # changed below if $oseq_ct == 1

  my @coords_A = split(",", $seq_info_HAR->{"origin_coords_str"}[$seq_idx]);
  my $oseq_ct = scalar(@coords_A);

  if($oseq_ct == 1) { 
    ($oseq_start, $oseq_stop) = split(":", $coords_A[0]);
    # printf("HEYA in $sub_name, seq_idx: $seq_idx oseq_start: $oseq_start oseq_stop: $oseq_stop\n");
    $oseq_offset = ($oseq_start < 0) ? ($oseq_start + $origin_offset) : ($oseq_start + $origin_offset - 1);
    # printf("HEYA in $sub_name, seq_idx: $seq_idx oseq_offset: $oseq_offset\n");
    # $oseq_offset is now number of nts to shift origin in counterclockwise direction
    if($oseq_offset > ($accn_len / 2)) { # simpler (shorter distance) to move origin clockwise
      $oseq_offset = $accn_len - $oseq_offset; # note, we don't add 1 here
    }
    else { # simpler to shift origin in counterclockwise direction, we denote this as a negative offset
      $oseq_offset *= -1;
    }
    $oseq_passfail = "P";
  }

  return ($oseq_ct, $oseq_start, $oseq_stop, $oseq_offset, $oseq_passfail);
}



#################################################################
#################################################################
#  Subroutines related to the error instance data structures:
#    error_instances_initialize_AHH()
#    error_instances_add()
#    error_instances_update()
#    error_instances_remove_maybe()
#    error_instances_remove_not_maybe()
#    error_instances_validate_all()
#
#################################################################
# Subroutine:  error_instances_initialize_AHH()
# Incept:      EPN, Fri Mar  4 12:26:42 2016
#
# Purpose:    Initialize the error instances array of arrays of 
#             2 dimensional hashes. The array is [0..$f..$nftr-1] 
#             where $f is a feature index in %{ftr_info_HA}. 
#             The key in the 1st hash dimension is an error code, 
#             the key in the 2nd hash dimension is a sequence 
#             name (from array $seq_info_HAR{}).
#
# Arguments: 
#  $err_ftr_instances_AHHR: REF to the array of 2D hashes of per-feature errors, initialized here
#  $err_seq_instances_HHR:  REF to the 2D hash of per-sequence errors, initialized here
#  $err_info_HAR:           REF to the error info hash of arrays, PRE-FILLED
#  $ftr_info_HAR:           REF to the feature info hash of arrays, PRE-FILLED
#  $FH_HR:                  REF to hash of file handles
#
# Returns:    void
#
# Dies:       If err_info_HAR is not complete
#
#################################################################
sub error_instances_initialize_AHH { 
  my $sub_name = "error_instances_initialize_AHH";
  my $nargs_exp = 5;
  if(scalar(@_) != $nargs_exp) { die "ERROR $sub_name entered with wrong number of input args"; }

  my ($err_ftr_instances_AHHR, $err_seq_instances_HHR, $err_info_HAR, $ftr_info_HAR, $FH_HR) = @_;
  
  my $nftr = validateFeatureInfoHashIsComplete($ftr_info_HAR, undef, $FH_HR); 
  my $nerr = validateErrorInfoHashIsComplete($err_info_HAR, undef, $FH_HR); 

  # the per-feature errors
  @{$err_ftr_instances_AHHR} = ();
  for(my $ftr_idx = 0; $ftr_idx < $nftr; $ftr_idx++) { 
    %{$err_ftr_instances_AHHR->[$ftr_idx]} = (); 
    for(my $err_idx = 0; $err_idx < $nerr; $err_idx++) { 
      if($err_info_HAR->{"pertype"}[$err_idx] eq "feature") { 
        %{$err_ftr_instances_AHHR->[$ftr_idx]{$err_info_HAR->{"code"}[$err_idx]}} = ();
      }
    }
  }

  # the per-sequence errors
  %{$err_seq_instances_HHR} = ();
  for(my $err_idx = 0; $err_idx < $nerr; $err_idx++) { 
    if($err_info_HAR->{"pertype"}[$err_idx] eq "sequence") { 
      %{$err_seq_instances_HHR->{$err_info_HAR->{"code"}[$err_idx]}} = ();
    }
  }

  return;
}


#################################################################
# Subroutine:  error_instances_add()
# Incept:      EPN, Tue Mar  8 11:06:18 2016
#
# Purpose:    Add an $err_code error to the @{$err_ftr_instances_AHHR} 
#             for feature index $ftr_idx, sequence name $seq_name.
#
#             If $err_code is an error code for which $err_info_HAR->{"pertype"}[$err_idx]
#             is "sequence", then $err_ftr_instances_AHHR can be undef,
#             because we are updating only $err_seq_instances_HHR.
#
#             If $err_info_HAR->{"pertype"}[$err_idx] is "feature", then 
#             $err_seq_instances_HHR can be undef, because we are updating
#             only $err_ftr_instances_AHHR. 
#
#             $err_idx is derived from $err_code and %{$err_inf_HAR}
#             as follows: $err_info_HAR->{"code"}[$err_idx] ==
#             $err_code.
#             
# Arguments: 
#  $err_ftr_instances_AHHR: REF to per-feature error instances to add to, ADDED TO HERE (maybe),
#                           can be undef if $err_info_HAR->{"pertype"}[$err_idx] is "sequence".
#  $err_seq_instances_HHR:  REF to per-sequence error instances to add to, ADDED TO HERE (maybe),
#                           can be undef if $err_info_HAR->{"pertype"}[$err_idx] is "feature".
#  $err_info_HAR:           REF to the error info hash of arrays, PRE-FILLED
#  $ftr_idx:                feature index, -1 if $err_code pertype ($err_info_HAR->{"pertype"}[$err_idx]) is 'sequence'
#  $err_code:               error code we're adding an error for, $err_idx is derived from this 
#  $seq_name:               sequence name
#  $value:                  value to add as $err_ftr_instances_AHHR->[$ftr_idx]{$code}{$seq_name}
#  $FH_HR:                  REF to hash of file handles
#
# Returns:    void
#
# Dies:       - If we find an error instance incompatibility.
#             - If value is "maybe" but maybes are not allowed for $err_code in %err_info_HAR
#               or a value already exists for that instance
#             - If we already have a value for this $seq_idx+$err_code pair
#               (call error_instances_update() to update a value).
#             - if pertype of $err_code is "feature"  and $err_ftr_instances_AHHR is undef
#             - if pertype of $err_code is "sequence" and $err_seq_instances_HHR is undef
#             - if pertype of $err_code is "sequence" and $ftr_idx is not -1
#
#################################################################
sub error_instances_add { 
  my $sub_name = "error_instances_add()";
  my $nargs_exp = 8;
  if(scalar(@_) != $nargs_exp) { die "ERROR $sub_name entered with wrong number of input args"; }

  my ($err_ftr_instances_AHHR, $err_seq_instances_HHR, $err_info_HAR, $ftr_idx, $err_code, $seq_name, $value, $FH_HR) = @_;

  # printf("in $sub_name, ftr_idx: $ftr_idx, err_code: $err_code, seq_name: $seq_name, value: $value\n");
  
  my $err_idx = findNonNumericValueInArray($err_info_HAR->{"code"}, $err_code, $FH_HR); 
  if($err_idx == -1) { 
    DNAORG_FAIL("ERROR in $sub_name, unrecognized error code $err_code", 1, $FH_HR);
  }
  # printf("in $sub_name err_code: $err_code err_idx: $err_idx\n");
  
  # check if it's the special "maybe" value, which is only allowed for some error codes 
  if($value eq "maybe") { 
    # make sure it's allowed
    if(! $err_info_HAR->{"maybe_allowed"}[$err_idx]) { 
      DNAORG_FAIL("ERROR in $sub_name for ftr_idx $ftr_idx, error code $err_code, seq_name $seq_name, trying to set to maybe but maybes are not allowed for this error code.", 1, $FH_HR);
    }
  }

  # determine if we're a per-feature or per-sequence error
  my $pertype = $err_info_HAR->{"pertype"}[$err_idx];

  if($pertype eq "feature") { 
    if(! defined $err_ftr_instances_AHHR) { 
      DNAORG_FAIL("ERROR in $sub_name error code $err_code is a per-feature error, but err_ftr_instances_AHHR is undefined", 1, $FH_HR);
    }
    # this error shouldn't already exist, unless it's already set to $value, in which case it's okay
    if(exists $err_ftr_instances_AHHR->[$ftr_idx]{$err_code}{$seq_name}) { 
      if($err_ftr_instances_AHHR->[$ftr_idx]{$err_code}{$seq_name} ne $value) { 
        DNAORG_FAIL(sprintf("ERROR in $sub_name for ftr_idx $ftr_idx, error code $err_code, seq_name $seq_name, this error already exists as %s (maybe you want to use error_instances_update()?).", $err_ftr_instances_AHHR->[$ftr_idx]{$err_code}{$seq_name}), 1, $FH_HR);
      }
    }
    # set the value
    $err_ftr_instances_AHHR->[$ftr_idx]{$err_code}{$seq_name} = $value;
  }
  elsif($pertype eq "sequence") { 
    if(! defined $err_seq_instances_HHR) { 
      DNAORG_FAIL("ERROR in $sub_name error code $err_code is a per-sequence error, but err_seq_instances_HHR is undefined", 1, $FH_HR);
    }
    if($ftr_idx != -1) { 
      DNAORG_FAIL("ERROR in $sub_name error code $err_code is a per-sequence error, but passed in ftr_idx is not -1, but $ftr_idx", 1, $FH_HR);
    }
    # this error shouldn't already exist, unless it's already set to $value, in which case it's okay
    if(exists $err_seq_instances_HHR->{$err_code}{$seq_name}) { 
      if($err_seq_instances_HHR->{$err_code}{$seq_name} ne $value) { 
        DNAORG_FAIL(sprintf("ERROR in $sub_name for ftr_idx $ftr_idx, error code $err_code, seq_name $seq_name, this error already exists as %s (maybe you want to use error_instances_update()?).", $err_ftr_instances_AHHR->[$ftr_idx]{$err_code}{$seq_name}), 1, $FH_HR);
      }
    }

    # set the value
    $err_seq_instances_HHR->{$err_code}{$seq_name} = $value; 
  }
  else { 
    DNAORG_FAIL("ERROR in $sub_name, unexpected pertype of $pertype for error $err_code", 1, $FH_HR);
  }

  return;
}

#################################################################
# Subroutine:  error_instances_update()
# Incept:      EPN, Tue Mar 15 14:26:58 2016
#
# Purpose:    Update the value for an already existing $err_code 
#             error in @{$err_ftr_instances_AHHR} 
#             for feature index $ftr_idx, sequence name $seq_name.
#
# Arguments: 
#  $err_ftr_instances_AHHR: REF to per-feature error instances to add to, ADDED TO HERE (maybe),
#                           can be undef if $err_info_HAR->{"pertype"}[$err_idx] is "sequence".
#  $err_seq_instances_HHR:  REF to per-sequence error instances to add to, ADDED TO HERE (maybe),
#                           can be undef if $err_info_HAR->{"pertype"}[$err_idx] is "feature".
#  $err_info_HAR:           REF to the error info hash of arrays, PRE-FILLED
#  $ftr_idx:                REF to the feature info hash of arrays, PRE-FILLED
#  $err_code:               error code we're adding an error for
#  $seq_name:               sequence name
#  $value:                  value to add as $err_ftr_instances_AHHR->[$ftr_idx]{$code}{$seq_name}
#  $FH_HR:                  REF to hash of file handles
#
# Returns:    void
#
# Dies:       - If we find an error instance incompatibility.
#             - If value is "maybe" but maybes are not allowed for $err_code in %err_info_HAR
#               or a value already exists for that instance
#             - If we do not already have a value for this $seq_idx+$err_code pair
#               (call error_instances_add() to add a new value).
#################################################################
sub error_instances_update { 
  my $sub_name = "error_instances_update()";
  my $nargs_exp = 8;
  if(scalar(@_) != $nargs_exp) { die "ERROR $sub_name entered with wrong number of input args"; }

  my ($err_ftr_instances_AHHR, $err_seq_instances_HHR, $err_info_HAR, $ftr_idx, $err_code, $seq_name, $value, $FH_HR) = @_;
  
  # printf("in $sub_name, ftr_idx: $ftr_idx, err_code: $err_code, seq_name: $seq_name, value: $value\n");

  my $err_idx = findNonNumericValueInArray($err_info_HAR->{"code"}, $err_code, $FH_HR); 
  if($err_idx == -1) { 
    DNAORG_FAIL("ERROR in $sub_name, unrecognized error code $err_code", 1, $FH_HR);
  }
  
  # check if it's the special "maybe" value, which we don't allow 
  # an update to (must be added with error_instances_add())
  if($value eq "maybe") { 
    DNAORG_FAIL("ERROR in $sub_name for ftr_idx $ftr_idx, error code $err_code, seq_name $seq_name, trying to set to maybe (you may wnat to use error_instances_add()?).", 1, $FH_HR);
  }

  # determine if we're a per-feature or per-sequence error
  my $pertype = $err_info_HAR->{"pertype"}[$err_idx];

  if($pertype eq "feature") { 
    if(! defined $err_ftr_instances_AHHR) { 
      DNAORG_FAIL("ERROR in $sub_name error code $err_code is a per-feature error, but err_ftr_instances_AHHR is undefined", 1, $FH_HR);
    }
    # this error *should* already exist (we're updating it)
    if(! exists $err_ftr_instances_AHHR->[$ftr_idx]{$err_code}{$seq_name}) { 
      DNAORG_FAIL(sprintf("ERROR in $sub_name for ftr_idx $ftr_idx, error code $err_code, seq_name $seq_name, this error does not already exist (maybe you want to use error_instances_add()?).", $err_ftr_instances_AHHR->[$ftr_idx]{$err_code}{$seq_name}), 1, $FH_HR);
    }

    # update the value
    $err_ftr_instances_AHHR->[$ftr_idx]{$err_code}{$seq_name} = $value;
  }
  elsif($pertype eq "sequence") { 
    if(! defined $err_seq_instances_HHR) { 
      DNAORG_FAIL("ERROR in $sub_name error code $err_code is a per-sequence error, but err_seq_instances_HHR is undefined", 1, $FH_HR);
    }
    if($ftr_idx != -1) { 
      DNAORG_FAIL("ERROR in $sub_name error code $err_code is a per-sequence error, but passed in ftr_idx is not -1, but $ftr_idx", 1, $FH_HR);
    }
    # this error *should* already exist (we're updating it)
    if(! exists $err_seq_instances_HHR->{$err_code}{$seq_name}) { 
      DNAORG_FAIL(sprintf("ERROR in $sub_name for ftr_idx $ftr_idx, error code $err_code, seq_name $seq_name, this error does not already exist (maybe you want to use error_instances_add()?).", $err_ftr_instances_AHHR->[$ftr_idx]{$err_code}{$seq_name}), 1, $FH_HR);
    }

    # set the value
    $err_seq_instances_HHR->{$err_code}{$seq_name} = $value; 
  }
  else { 
    DNAORG_FAIL("ERROR in $sub_name, unexpected pertype of $pertype for error $err_code", 1, $FH_HR);
  }

  return;
}

#################################################################
# Subroutine:  error_instances_remove_maybe()
# Incept:      EPN, Tue Mar  8 13:50:22 2016
#
# Purpose:    Remove an error $err_code from @{$err_ftr_instances_AHHR} 
#             for feature index $ftr_idx, sequence name $seq_name,
#             where the current value is "maybe".
#
#             Use error_instances_remove_maybe to remove "maybe" values
#             from error codes that allow maybes.
#
# Arguments: 
#  $err_ftr_instances_AHHR: REF to per-feature error instances to add to, ADDED TO HERE (maybe),
#                           can be undef if $err_info_HAR->{"pertype"}[$err_idx] is "sequence".
#  $err_seq_instances_HHR:  REF to per-sequence error instances to add to, ADDED TO HERE (maybe),
#                           can be undef if $err_info_HAR->{"pertype"}[$err_idx] is "feature".
#  $err_info_HAR:           REF to the error info hash of arrays, PRE-FILLED
#  $ftr_idx:                REF to the feature info hash of arrays, PRE-FILLED
#  $err_code:               error code we're adding an error for
#  $seq_name:               sequence name
#  $FH_HR:                  REF to hash of file handles
#
# Returns:    void
#
# Dies:       - if current value does not exist or is not "maybe"
#             - if $err_code does not allow maybe values
#             - if pertype of $err_code is "feature"  and $err_ftr_instances_AHHR is undef
#             - if pertype of $err_code is "sequence" and $err_seq_instances_HHR is undef
#             - if pertype of $err_code is "sequence" and $ftr_idx is not -1
#
#################################################################
sub error_instances_remove_maybe { 
  my $sub_name = "error_instances_remove_maybe()";
  my $nargs_exp = 7;
  if(scalar(@_) != $nargs_exp) { die "ERROR $sub_name entered with wrong number of input args"; }

  my ($err_ftr_instances_AHHR, $err_seq_instances_HHR, $err_info_HAR, $ftr_idx, $err_code, $seq_name, $FH_HR) = @_;
  
  # printf("in $sub_name, ftr_idx: $ftr_idx, err_code: $err_code, seq_name: $seq_name\n");

  my $err_idx = findNonNumericValueInArray($err_info_HAR->{"code"}, $err_code, $FH_HR); 
  if($err_idx == -1) { 
    DNAORG_FAIL("ERROR in $sub_name, unrecognized error code $err_code", 1, $FH_HR);
  }
  if(! $err_info_HAR->{"maybe_allowed"}[$err_idx]) { 
    DNAORG_FAIL("ERROR in $sub_name for ftr_idx $ftr_idx, error code $err_code, seq_name $seq_name, trying to remove maybe but maybes are not allowed for this error code.", 1, $FH_HR);
  }

  # make sure the current value is "maybe" 

  # determine if we're a per-feature or per-sequence error
  my $pertype = $err_info_HAR->{"pertype"}[$err_idx];
  if($pertype eq "feature") { 
    if(! exists $err_ftr_instances_AHHR->[$ftr_idx]{$err_code}{$seq_name}) { 
      DNAORG_FAIL("ERROR in $sub_name for ftr_idx $ftr_idx, error code $err_code, seq_name $seq_name, no value exists.", 1, $FH_HR);
    }
    if($err_ftr_instances_AHHR->[$ftr_idx]{$err_code}{$seq_name} ne "maybe") { 
      DNAORG_FAIL(sprintf("ERROR in $sub_name for ftr_idx $ftr_idx, error code $err_code, seq_name $seq_name, value we are trying to remove is not \"maybe\" but rather %s, you may want to use error_instances_remove_not_maybe()", 
                          $err_ftr_instances_AHHR->[$ftr_idx]{$err_code}{$seq_name}), 1, $FH_HR); 
    } 
    # okay, it exists and is "maybe", remove it:
    delete $err_ftr_instances_AHHR->[$ftr_idx]{$err_code}{$seq_name};
  }
  elsif($pertype eq "sequence") { 
    if(! exists $err_seq_instances_HHR->{$err_code}{$seq_name}) { 
      DNAORG_FAIL("ERROR in $sub_name, error code $err_code, seq_name $seq_name, no value exists.", 1, $FH_HR);
    }
    if($ftr_idx != -1) { 
      DNAORG_FAIL("ERROR in $sub_name error code $err_code is a per-sequence error, but passed in ftr_idx is not -1, but $ftr_idx", 1, $FH_HR);
    }
    if($err_seq_instances_HHR->{$err_code}{$seq_name} ne "maybe") { 
      DNAORG_FAIL(sprintf("ERROR in $sub_name, error code $err_code, seq_name $seq_name, value we are trying to remove is not \"maybe\" but rather %s, you may want to use error_instances_remove_not_maybe()", 
                          $err_seq_instances_HHR->{$err_code}{$seq_name}), 1, $FH_HR); 
    } 
    # okay, it exists and is "maybe", remove it:
    delete $err_seq_instances_HHR->{$err_code}{$seq_name};
  }

  return
}

#################################################################
# Subroutine:  error_instances_remove_not_maybe()
# Incept:      EPN, Thu Mar 17 09:25:53 2016
#
# Purpose:    Remove an error $err_code from @{$err_ftr_instances_AHHR} 
#             for feature index $ftr_idx, sequence name $seq_name for
#             which the value is not "maybe". 
#
#             Use a different function: error_instances_remove_maybe() 
#             to remove "maybe" values from error codes that allow maybes.
#
# Arguments: 
#  $err_ftr_instances_AHHR: REF to per-feature error instances to add to, ADDED TO HERE (maybe),
#                           can be undef if $err_info_HAR->{"pertype"}[$err_idx] is "sequence".
#  $err_seq_instances_HHR:  REF to per-sequence error instances to add to, ADDED TO HERE (maybe),
#                           can be undef if $err_info_HAR->{"pertype"}[$err_idx] is "feature".
#  $err_info_HAR:           REF to the error info hash of arrays, PRE-FILLED
#  $ftr_idx:                REF to the feature info hash of arrays, PRE-FILLED
#  $err_code:               error code we're adding an error for
#  $seq_name:               sequence name
#  $FH_HR:                  REF to hash of file handles
#
# Returns:    void
#
# Dies:       - if current value does not exist or is "maybe"
#             - if $err_code allows maybe values
#             - if pertype of $err_code is "feature"  and $err_ftr_instances_AHHR is undef
#             - if pertype of $err_code is "sequence" and $err_seq_instances_HHR is undef
#             - if pertype of $err_code is "sequence" and $ftr_idx is not -1
#
#################################################################
sub error_instances_remove_not_maybe { 
  my $sub_name = "error_instances_remove_not_maybe()";
  my $nargs_exp = 7;
  if(scalar(@_) != $nargs_exp) { die "ERROR $sub_name entered with wrong number of input args"; }

  my ($err_ftr_instances_AHHR, $err_seq_instances_HHR, $err_info_HAR, $ftr_idx, $err_code, $seq_name, $FH_HR) = @_;
  
  # printf("in $sub_name, ftr_idx: $ftr_idx, err_code: $err_code, seq_name: $seq_name\n");

  my $err_idx = findNonNumericValueInArray($err_info_HAR->{"code"}, $err_code, $FH_HR); 
  if($err_idx == -1) { 
    DNAORG_FAIL("ERROR in $sub_name, unrecognized error code $err_code", 1, $FH_HR);
  }
  if($err_info_HAR->{"maybe_allowed"}[$err_idx]) { 
    DNAORG_FAIL("ERROR in $sub_name for ftr_idx $ftr_idx, error code $err_code, seq_name $seq_name, trying to remove a value for an error code where maybes are allowed, you may want to use error_intance_remove_maybe.", 1, $FH_HR);
  }

  # determine if we're a per-feature or per-sequence error
  my $pertype = $err_info_HAR->{"pertype"}[$err_idx];
  if($pertype eq "feature") { 
    if(! exists $err_ftr_instances_AHHR->[$ftr_idx]{$err_code}{$seq_name}) { 
      DNAORG_FAIL("ERROR in $sub_name for ftr_idx $ftr_idx, error code $err_code, seq_name $seq_name, no value exists.", 1, $FH_HR);
    }

    # just to be absolutely sure, check the value is not "maybe" (it shouldn't be since we checked that this err_idx does not
    # allow maybes ($err_info_HAR->{"maybe_allowed"} = 0), but it's possible it is (e.g. a newly written function may have
    # set it to maybe)
    if($err_ftr_instances_AHHR->[$ftr_idx]{$err_code}{$seq_name} eq "maybe") { 
      DNAORG_FAIL(sprintf("ERROR in $sub_name for ftr_idx $ftr_idx, error code $err_code, seq_name $seq_name, value we are trying to remove is \"maybe\", you may want to use error_instances_remove_maybe().", 
                          $err_ftr_instances_AHHR->[$ftr_idx]{$err_code}{$seq_name}), 1, $FH_HR); 
    } 
    # okay, it exists and is not "maybe", remove it:
    delete $err_ftr_instances_AHHR->[$ftr_idx]{$err_code}{$seq_name};
  }
  elsif($pertype eq "sequence") { 
    if(! exists $err_seq_instances_HHR->{$err_code}{$seq_name}) { 
      DNAORG_FAIL("ERROR in $sub_name, error code $err_code, seq_name $seq_name, no value exists.", 1, $FH_HR);
    }
    if($ftr_idx != -1) { 
      DNAORG_FAIL("ERROR in $sub_name error code $err_code is a per-sequence error, but passed in ftr_idx is not -1, but $ftr_idx", 1, $FH_HR);
    }
    if($err_seq_instances_HHR->{$err_code}{$seq_name} eq "maybe") { 
      DNAORG_FAIL(sprintf("ERROR in $sub_name, error code $err_code, seq_name $seq_name, value we are trying to remove is \"maybe\", you may want use error_instances_remove_maybe().", 
                          $err_seq_instances_HHR->{$err_code}{$seq_name}), 1, $FH_HR); 
    } 
    # okay, it exists and is not "maybe" remove it:
    delete $err_seq_instances_HHR->{$err_code}{$seq_name};
  }
  else { 
    DNAORG_FAIL("ERROR in $sub_name, unexpected pertype of $pertype for error $err_code", 1, $FH_HR);
  }

  return;
}

#################################################################
# Subroutine:  error_instances_validate_all()
# Incept:      EPN, Thu Mar 17 09:59:00 2016
#
# Purpose:    Given all errors in @{$err_ftr_instances_AHHR} and 
#             %{$err_seq_instances_HHR}, check for any combinations
#             of incompatible errors and check for any unfulfilled
#             required combinations of errors and die if any are
#             found. Also check for any "maybe" error messages,
#             and fail if any are found.
#
# Arguments: 
#  $err_ftr_instances_AHHR: REF to per-feature error instances to add to, ADDED TO HERE (maybe),
#                           can be undef if $err_info_HAR->{"pertype"}[$err_idx] is "sequence".
#  $err_seq_instances_HHR:  REF to per-sequence error instances to add to, ADDED TO HERE (maybe),
#                           can be undef if $err_info_HAR->{"pertype"}[$err_idx] is "feature".
#  $err_info_HAR:           REF to the error info hash of arrays, PRE-FILLED
#  $ftr_info_HAR:           REF to the feature info hash of arrays, PRE-FILLED
#  $seq_info_HAR:           REF to the sequence info hash of arrays, PRE-FILLED
#  $opt_HHR:                REF to 2D hash of option values, see top of epn-options.pm for description
#  $FH_HR:                  REF to hash of file handles
#
# Returns:    void
#
# Dies:       - if we find an incompatible combination of errors for the
#               same sequence/feature pair
#             - if any errors exist without their required other errors for
#               the same sequence/feature pair
#             - if any "maybe" error messages exist
#
#################################################################
sub error_instances_validate_all { 
  my $sub_name = "error_instances_validate_all()";
  my $nargs_exp = 7;
  if(scalar(@_) != $nargs_exp) { die "ERROR $sub_name entered with wrong number of input args"; }

  my ($err_ftr_instances_AHHR, $err_seq_instances_HHR, $err_info_HAR, $ftr_info_HAR, $seq_info_HAR, $opt_HHR, $FH_HR) = @_;
  
  my $dnaorg_fail_errmsg = ""; # filled as we find incompatibilities

  my $nftr = validateFeatureInfoHashIsComplete ($ftr_info_HAR, undef, $FH_HR); # nftr: number of features
  my $nseq = validateSequenceInfoHashIsComplete($seq_info_HAR, undef, $opt_HHR, $FH_HR); # nseq: number of sequences
  my $nerr = validateErrorInfoHashIsComplete   ($err_info_HAR, undef, $FH_HR); # nerr: number of errors
  
  my $ftr_idx;
  my $err_idx;
  my $seq_idx;
  my $seq_name;
  my $err_code;

  # validate that no "maybe" values exist
  for($ftr_idx = 0; $ftr_idx < $nftr; $ftr_idx++) { 
    for($err_idx = 0; $err_idx < $nerr; $err_idx++) { 
      $err_code = $err_info_HAR->{"code"}[$err_idx];
      foreach $seq_name (keys %{$err_ftr_instances_AHHR->[$ftr_idx]{$err_code}}) { 
        if((exists $err_ftr_instances_AHHR->[$ftr_idx]{$err_code}{$seq_name}) && 
           ($err_ftr_instances_AHHR->[$ftr_idx]{$err_code}{$seq_name}) eq "maybe") { 
          if(! $err_info_HAR->{"maybe_allowed"}[$err_idx]) { 
            $dnaorg_fail_errmsg .= sprintf("ERROR in $sub_name, value maybe exists for ftr %s seq %s error $err_code, but maybes not allowed for this error\n", 
                                           $ftr_info_HAR->{"out_tiny"}[$ftr_idx], $seq_name);
          }
          else { # maybes allowed for this error, but we shouldn't have any at this stage
            $dnaorg_fail_errmsg .= sprintf("ERROR in $sub_name, value maybe exists for ftr %s seq %s error $err_code (no maybes should be left at this stage)\n", 
                                           $ftr_info_HAR->{"out_tiny"}[$ftr_idx], $seq_name);
          }
        }
      }
    }
  }

  # validate that there are no incompatibilities
  for($ftr_idx = 0; $ftr_idx < $nftr; $ftr_idx++) { 
    for($err_idx = 0; $err_idx < $nerr; $err_idx++) { 
      $err_code = $err_info_HAR->{"code"}[$err_idx];
      my @incompat_A = split(",", $err_info_HAR->{"incompat"}[$err_idx]);
      foreach my $incompat_err_idx (@incompat_A) { 
        my $incompat_err_code = $err_info_HAR->{"code"}[$incompat_err_idx];
        foreach $seq_name (keys %{$err_ftr_instances_AHHR->[$ftr_idx]{$err_code}}) { 
          if(exists $err_ftr_instances_AHHR->[$ftr_idx]{$incompat_err_code}{$seq_name}) { 
            if($incompat_err_idx <= $err_idx) { 
              # this way we only print an error once for each incompatibility b/t 'A and B' (not 'A and B' plus 'B and A')
              $dnaorg_fail_errmsg .= sprintf("ERROR in $sub_name, incompatible error combination $err_code and $incompat_err_code for ftr %s seq %s\n", 
                                             $ftr_info_HAR->{"out_tiny"}[$ftr_idx], $seq_name);
              
            }
          }
        }
      }
    }
  }

  # validate that all required combinations are met
  for($ftr_idx = 0; $ftr_idx < $nftr; $ftr_idx++) { 
    for($err_idx = 0; $err_idx < $nerr; $err_idx++) { 
      $err_code = $err_info_HAR->{"code"}[$err_idx];
      my @requires_A = split(",", $err_info_HAR->{"requires"}[$err_idx]);
      foreach my $requires_err_idx (@requires_A) { 
        my $requires_err_code = $err_info_HAR->{"code"}[$requires_err_idx];
        foreach $seq_name (keys %{$err_ftr_instances_AHHR->[$ftr_idx]{$err_code}}) { 
          if(! exists $err_ftr_instances_AHHR->[$ftr_idx]{$requires_err_code}{$seq_name}) { 
            if($requires_err_idx <= $err_idx) { 
              # this way we only print an error once for each faield requirement b/t 'A and B' (not 'A and B' plus 'B and A')
              $dnaorg_fail_errmsg .= sprintf("ERROR in $sub_name, error $err_code exists without the required code $requires_err_code for ftr %s seq %s\n", 
                                             $ftr_info_HAR->{"out_tiny"}[$ftr_idx], $seq_name);
            }
          }
        }
      }
    }
  }

  if($dnaorg_fail_errmsg ne "") { 
    DNAORG_FAIL($dnaorg_fail_errmsg, 1, $FH_HR);
  }

  return;
}

#################################################################
#################################################################
#
#  Subroutines related to output:
#    output_tbl_explanations()
#    output_tbl_get_headings()
#    output_tbl_get_headings_helper()
#    output_tbl_get_headings_explanation_helper()
#    output_tbl_all_sequences()
#    output_tbl_page_of_sequences()
#    output_errors_header()
#    output_errors_all_sequences()
#    output_errors_summary()
#    output_multifeature_relationships()
#    output_gap_info()
#################################################################

#################################################################
# Subroutine:  output_tbl_explanations
# Incept:      EPN, Wed Mar 16 11:19:29 2016
#
# Purpose:    Output the explanatory text for the tabular output
#             files.
#
# Arguments: 
#  $out_header_exp_AR: ref to array of output explanation lines
#  $ofile_info_HHR:    REF to 2D hash of output file information, ADDED TO HERE
#
# Returns:    void
#
################################################################# 
sub output_tbl_explanations { 
  my $sub_name = "output_tbl_explanations()";
  my $nargs_exp = 2;
  if(scalar(@_) != $nargs_exp) { die "ERROR $sub_name entered with wrong number of input args"; }

  my ($out_header_exp_AR, $ofile_info_HHR) = @_;

  my $tbl_FH     = $ofile_info_HHR->{"FH"}{"tbl"};
  my $failtbl_FH = $ofile_info_HHR->{"FH"}{"failtbl"};
  my $errtbl_FH  = $ofile_info_HHR->{"FH"}{"errtbl"};

  foreach my $FH ($tbl_FH, $failtbl_FH, $errtbl_FH) { 
    foreach my $line (@{$out_header_exp_AR}) { 
      print $FH $line;
    }
    print $FH "#\n";
    outputDividingLine(undef, $FH); # undef makes outputDividingLine() use its default length for the dividing line
    print $FH "#\n";
  }
  return;
}

#################################################################
# Subroutine : output_tbl_get_headings()
# Incept:      EPN, Thu Mar 10 20:34:07 2016
#
# Purpose:     Fill header data structures with strings for headers
#              in tabular annotation output.
#
#             IMPORTANT: This function must stay in sync with the long
#             block of code in the main script entitled 'Pass through
#             all accessions, and gather and output annotation for
#             each'. Here we define the headers of the output, in the
#             main script we add output for each of those headers, so
#             they must stay in sync.
# Arguments: 
#  $out_row_header_AR:  ref to 1D array of row headers, FILLED HERE 
#                       iff output format is seq-as-cols
#  $out_header_exp_AR:  ref to 1D array of header explanations, each
#                       element is a line to be printed in explanatory
#                       section of the output; FILLED HERE
#  $mdl_info_HAR:       REF to hash of arrays with information on the models, PRE-FILLED
#  $ftr_info_HAR:       REF to hash of arrays with information on the features, PRE-FILLED
#  $opt_HHR:            REF to 2D hash of option values, see top of epn-options.pm for description
#  $ofile_info_HHR:     REF to the 2D hash of output file information
# 
# Returns:     void
# 
# Dies: never
#
################################################################# 
sub output_tbl_get_headings { 
  my $sub_name = "output_tbl_get_headings";
  my $nargs_exp = 6;
  if(scalar(@_) != $nargs_exp) { die "ERROR $sub_name entered with wrong number of input args"; }
  
  my ($out_row_header_AR, $out_header_exp_AR, $mdl_info_HAR, $ftr_info_HAR, $opt_HHR, $ofile_info_HHR) = @_;
  
  my $FH_HR = $ofile_info_HHR->{"FH"}; # for convenience
  my $nmdl = validateModelInfoHashIsComplete  ($mdl_info_HAR, undef, $FH_HR); # nmdl: number of homology models
  my $nftr = validateFeatureInfoHashIsComplete($ftr_info_HAR, undef, $FH_HR); # nftr: number of features

  # determine optional modes
  my $do_fid       = (opt_Get("--doalign", $opt_HHR)) ? 1 : 0; # '1' to do fid output
  my $do_totfid    = (opt_Get("--doalign", $opt_HHR)) ? 1 : 0; # '1' to do fid output
  my $do_ss3       = 1; # '1' to do ss3 output, '0' to skip it
  my $do_stop      = 1; # '1' to do stop output, '0' to skip it
  my $do_mdlb      = 1; # '1' to do model boundary output, '0' to skip it
  my $do_olap      = 1; # '1' to do overlap output, '0' to skip it
  my $do_exist     = (opt_Get("--infasta", $opt_HHR) || opt_Get("--tblnocomp", $opt_HHR)) ? 0 : 1; # '1' to do comparison to existing GenBank annotation, '0' to skip it
  my $do_fullolap  = 0; # '1' to output full overlap strings
  my $do_fulladj   = 0; # '1' to output full adjacency strings
  my $do_matpept   = (numNonNumericValueInArray($ftr_info_HAR->{"type"}, "mp", $FH_HR) > 0) ? 1 : 0;
  my $do_cds_notmp = (numNonNumericValueInArray($ftr_info_HAR->{"type"}, "cds-notmp", $FH_HR) > 0) ? 1 : 0;

  # miscellaneous variables
  my $width_result = 5 + $nmdl + 2; # an important width 
  my $row_div_char = ":"; # divides rows
  my $width;    # width of a field
  my $pad;      # string of all spaces used for pretty formatting
  my $tok1;     # first  level token (line 1 of column headers) 
  my $tok2;     # second level token (line 2 of column headers) 
  my $tok3;     # third  level token (line 3 of column headers) 
  my $tok4;     # fourth level token (line 4 of column headers) 
  my $tok5;     # fifth  level token (line 5 of column headers) 
  my $exp_tok1; # first  level explanation token, only used if has to be different from $tok1
  my $exp_tok4; # fourth level explanation token, only used if has to be different from $tok4
  my @pf_text_A = (); # array of lines to print about pass/fail strings to explanation at the end
  my $pf_idx = 1;     # pass/fail index
  my %need_to_define_H = (); # hash of terms we need to define in explanatory text

##  We store the row headers in a 1D array @{$out_row_header_AR}.
##  We have the same values as in the column headers, but each
##  level is concatenated together per row. Here's the row header
##  information that pertains to the example column header example
##  above.
#
#  idx
#  accession
#  totlen
#  origin sequence:#
#  origin sequence:start
#  origin sequence:stop
#  origin sequence:1stps
#  origin sequence:offst
#  origin sequence:PF
#  CDS #1 [single exon; +]:movement protein:start1
#  CDS #1 [single exon; +]:movement protein:stop1
#  CDS #1 [single exon; +]:movement protein:fid1
#  CDS #1 [single exon; +]:movement protein:md1
#  CDS #1 [single exon; +]:movement protein:length
#  CDS #1 [single exon; +]:movement protein:SS3
#  CDS #1 [single exon; +]:movement protein:stp
#  CDS #1 [single exon; +]:movement protein:PF
#  CDS #2 [2 exons; -]:replication associated protein:start1
#  CDS #2 [2 exons; -]:replication associated protein:stop1
#  CDS #2 [2 exons; -]:replication associated protein:fid1
#  CDS #2 [2 exons; -]:replication associated protein:md1
#  CDS #2 [2 exons; -]:replication associated protein:start2
#  CDS #2 [2 exons; -]:replication associated protein:stop2
#  CDS #2 [2 exons; -]:replication associated protein:fid2
#  CDS #2 [2 exons; -]:replication associated protein:md2
#  CDS #2 [2 exons; -]:replication associated protein:length
#  CDS #2 [2 exons; -]:replication associated protein:SS3
#  CDS #2 [2 exons; -]:replication associated protein:stp
#  CDS #2 [2 exons; -]:replication associated protein:PF
#  GenBank annotation:cds
#  GenBank annotation:exons
#  GenBank annotation:match
#  overlaps?
#  result

  # first, initialize the @{$out_header_exp_AR} with the first two lines:
  push(@{$out_header_exp_AR}, "#\n");
  push(@{$out_header_exp_AR}, "# Explanations of row headings on each page:\n");
  push(@{$out_header_exp_AR}, "#\n");

  # column/row #2: 'idx'
  $tok1 = sprintf("%-4s  ", "");
  $tok2 = $tok1;
  $tok3 = $tok1;
  $tok4 = sprintf("%-4s  ", " idx");
  $tok5 = sprintf("%-4s  ", "----");
  output_tbl_get_headings_helper($out_row_header_AR,  $row_div_char, $tok4, undef, undef);
  output_tbl_get_headings_explanation_helper($out_header_exp_AR, $tok4, undef, undef, "index of genome in list", $FH_HR);

  # column/row #2: 'accession'
  $tok1 = sprintf("%-19s  ", "");
  $tok2 = $tok1;
  $tok3 = $tok1;
  $tok4 = sprintf("%-19s  ", " accession");
  $tok5 = sprintf("%-19s  ", "-------------------");
  output_tbl_get_headings_helper($out_row_header_AR,  $row_div_char, $tok4, undef, undef); 
  output_tbl_get_headings_explanation_helper($out_header_exp_AR, $tok4, undef, undef, "GenBank accession for genomic sequence", $FH_HR);

  # column/row #3: 'totlen'
  $tok1 = sprintf("%-6s", "");
  $tok2 = $tok1;
  $tok3 = $tok1;
  $tok4 = sprintf("%-6s", "totlen");
  $tok5 = sprintf("%-6s", "------");
  output_tbl_get_headings_helper($out_row_header_AR,  $row_div_char, $tok4, undef, undef); 
  output_tbl_get_headings_explanation_helper($out_header_exp_AR, $tok4, undef, undef, "total length (nt) for accession", $FH_HR);
  output_tbl_get_headings_explanation_helper($out_header_exp_AR, undef, undef, undef, undef, $FH_HR); # adds a blank line

  if((opt_IsUsed("--origin", $opt_HHR)) || 
     (opt_IsUsed("--aorgstart", $opt_HHR))) { 
    # column/row #4: 'origin sequence:#'
    $tok1 = sprintf("  %22s", "");
    $tok2 = sprintf("  %22s", "   origin sequence");
    $tok3 = sprintf("  %22s", "----------------------");
    $tok4 = sprintf(" %2s", " #");
    $tok5 = sprintf(" %2s", "--");
    output_tbl_get_headings_helper($out_row_header_AR,  $row_div_char, $tok2, $tok4, undef);
    output_tbl_get_headings_explanation_helper($out_header_exp_AR, $tok2, $tok4, undef, "number of occurrences of origin sequence (input with -oseq) in genome", $FH_HR);

    # column/row #5: 'origin sequence:start'
    # tok1, tok2, tok3 do not change
    $tok4 = sprintf(" %5s", "start");
    $tok5 = sprintf(" %5s", "-----");
    output_tbl_get_headings_helper($out_row_header_AR,  $row_div_char, $tok2, $tok4, undef);
    output_tbl_get_headings_explanation_helper($out_header_exp_AR, $tok2, $tok4, undef, "start position of lone occurrence of origin sequence (if only 1 exists)", $FH_HR);

    # column/row #6: 'origin sequence:stop'
    # tok1, tok2, tok3 do not change
    $tok4 = sprintf(" %5s", "stop");
    $tok5 = sprintf(" %5s", "-----");
    output_tbl_get_headings_helper($out_row_header_AR,  $row_div_char, $tok2, $tok4, undef);
    output_tbl_get_headings_explanation_helper($out_header_exp_AR, $tok2, $tok4, undef, "stop  position of lone occurrence of origin sequence (if only 1 exists)", $FH_HR);

    # column/row #7: 'origin sequence:1stpos'
    # tok1, tok2, tok3 do not change
    $tok4 = sprintf(" %5s", "1stps");
    $tok5 = sprintf(" %5s", "-----");
    output_tbl_get_headings_helper($out_row_header_AR,  $row_div_char, $tok2, $tok4, undef); 
    output_tbl_get_headings_explanation_helper($out_header_exp_AR, $tok2, $tok4, undef, "what should be first position of genome, based on origin prediction", $FH_HR);

    # column/row #8: 'origin sequence:offst'
    # tok1, tok2, tok3 do not change
    $tok4 = sprintf(" %5s", "offst");
    $tok5 = sprintf(" %5s", "-----");
    output_tbl_get_headings_helper($out_row_header_AR,  $row_div_char, $tok2, $tok4, undef); 
    output_tbl_get_headings_explanation_helper($out_header_exp_AR, $tok2, $tok4, undef, "predicted offset of genome, number of nucleotides to shift start (>0: clockwise; <0: counterclockwise)", $FH_HR);

    # column/row #9: 'origin sequence:PF'
    # tok1, tok2, tok3 do not change
    $tok4 = sprintf(" %2s", "PF");
    $tok5 = sprintf(" %2s", "--");
    output_tbl_get_headings_helper($out_row_header_AR,  $row_div_char, $tok2, $tok4, undef);
    output_tbl_get_headings_explanation_helper($out_header_exp_AR, $tok2, $tok4, undef, "'P' (for PASS) if there is exactly 1 occurrence of the offset, else 'F' for FAIL", $FH_HR);
    output_tbl_get_headings_explanation_helper($out_header_exp_AR, undef, undef, undef, undef, $FH_HR); # adds a blank line
    push(@pf_text_A, "P/F character $pf_idx pertains to the origin sequence test");
    $pf_idx++;
  } # end of 'if(opt_IsUsed("--origin", $opt_HHR))'

  # create columns for 5'UTR, if $do_matpept:
  if($do_matpept) { 
    $width = 6 + 1 + 6 + 1 + 6; #20
    $tok1 = sprintf("  %*s", $width, "");
    $tok2 = sprintf("         %*s", $width, "5' UTR");
    $tok3 = sprintf("  %*s", $width, getMonocharacterString($width, "-", $FH_HR));
    $tok4 = sprintf("  %6s", "start");
    $tok5 = sprintf("  ------");
    output_tbl_get_headings_helper($out_row_header_AR,  $row_div_char, $tok2, $tok4, undef); 
    output_tbl_get_headings_explanation_helper($out_header_exp_AR, $tok2, $tok4, undef, "start position of 5' UTR (inferred from other predictions, \"?\" if first mat_peptide is not predicted)", $FH_HR);

    $tok4 = sprintf(" %6s", "stop");
    $tok5 = sprintf(" ------");
    output_tbl_get_headings_helper($out_row_header_AR,  $row_div_char, $tok2, $tok4, undef);
    output_tbl_get_headings_explanation_helper($out_header_exp_AR, $tok2, $tok4, undef, "stop  position of 5' UTR (inferred from other predictions, \"?\" if first mat_peptide is not predicted)", $FH_HR);

    $tok4 = sprintf(" %6s", "length");
    $tok5 = sprintf(" ------");
    output_tbl_get_headings_helper($out_row_header_AR,  $row_div_char, $tok2, $tok4, undef);
    output_tbl_get_headings_explanation_helper($out_header_exp_AR, $tok2, $tok4, undef, "length of 5' UTR (inferred from other predictions, \"?\" if first mat_peptide is not predicted)", $FH_HR);
    output_tbl_get_headings_explanation_helper($out_header_exp_AR, undef, undef, undef, undef, $FH_HR); # adds a blank line
  }

  # create rows for each feature 
  $width = 0;
  my $do_multi_explanation = 1;
  my $do_model_explanation = 1;
  my $nmultifeature = numNonNumericValueInArray($ftr_info_HAR->{"annot_type"}, "multifeature", $FH_HR);
  for(my $ftr_idx = 0; $ftr_idx < $nftr; $ftr_idx++) { 
    my $ftr_out_short   = $ftr_info_HAR->{"out_short"}[$ftr_idx];
    my $ftr_out_product = $ftr_info_HAR->{"out_product"}[$ftr_idx];
    #####################################################################################
    # block that handles multi-mat_peptide CDS (cds-mp, multifeature) feature annotations
    #####################################################################################
    if(($ftr_info_HAR->{"annot_type"}[$ftr_idx] eq "multifeature") &&
       ($ftr_info_HAR->{"type"}[$ftr_idx]       eq "cds-mp")) { 
      if($ftr_info_HAR->{"annot_type"}[$ftr_idx] eq "multifeature") { 
        $width = 6 + 1 + 6 + 1 + 6; #20
        $tok1     = sprintf("  %*s", $width, $ftr_out_short . getMonocharacterString(int($width-length($ftr_out_short)/2), " ", $FH_HR));
        $exp_tok1 = "CDS(MP) #<i>";
        $tok2 = sprintf("  %s", $ftr_out_product); 
        $tok3 = sprintf("  %s", getMonocharacterString($width, "-", $FH_HR));
        $tok4 = sprintf("  %8s", sprintf("%s", "start"));
        $tok5 = sprintf("  %8s", "--------");

        output_tbl_get_headings_helper($out_row_header_AR,  $row_div_char, $tok1, $tok2, $tok4);
        if($do_multi_explanation) { 
          output_tbl_get_headings_explanation_helper($out_header_exp_AR, $exp_tok1, $tok4, undef, "start position of CDS(MP) #<i> (inferred from mat_peptides that comprise it,", $FH_HR);
          output_tbl_get_headings_explanation_helper($out_header_exp_AR, undef,     undef, undef, "\"?\" if first mat_peptide for this CDS is not predicted)", $FH_HR);
        }
        
        $tok4 = sprintf(" %8s", "stop");
        $tok5 = sprintf(" %8s", "------");
        output_tbl_get_headings_helper($out_row_header_AR,  $row_div_char, $tok1, $tok2, $tok4);
        if($do_multi_explanation) { 
          output_tbl_get_headings_explanation_helper($out_header_exp_AR, $exp_tok1, $tok4, undef, "stop  position of CDS(MP) #<i> (inferred from mat_peptides that comprise it,", $FH_HR);
          output_tbl_get_headings_explanation_helper($out_header_exp_AR, undef,     undef, undef, "\"?\" if final mat_peptide for this CDS is not predicted)", $FH_HR);
        }
        
        $tok4 = sprintf(" %6s", "length");
        $tok5 = sprintf(" %6s", "------");
        output_tbl_get_headings_helper($out_row_header_AR,  $row_div_char, $tok1, $tok2, $tok4);
        if($do_multi_explanation) { 
          output_tbl_get_headings_explanation_helper($out_header_exp_AR, $exp_tok1, $tok4, undef, "length of CDS(MP) #<i> (\"?\" if any of the mat_peptides that comprise this CDS are not predicted)", $FH_HR);
        }

        $tok4 = sprintf(" %6s", "startc");
        $tok5 = sprintf(" %6s", "------");
        output_tbl_get_headings_helper($out_row_header_AR,  $row_div_char, $tok1, $tok2, $tok4);
        if($do_multi_explanation) { 
          output_tbl_get_headings_explanation_helper($out_header_exp_AR, $exp_tok1, $tok4, undef, "start codon of CDS(MP) #<i> (\"?\" if first mat_peptide for this CDS is not predicted)", $FH_HR);
        }
        
        $tok4 = sprintf(" %6s", "stopc");
        $tok5 = sprintf(" %6s", "------");
        output_tbl_get_headings_helper($out_row_header_AR,  $row_div_char, $tok1, $tok2, $tok4);
        if($do_multi_explanation) { 
          output_tbl_get_headings_explanation_helper($out_header_exp_AR, $exp_tok1, $tok4, undef, "stop codon of CDS(MP) #<i> (\"?\" if final mat_peptide for this CDS is not predicted)", $FH_HR);
        }
        
        if($do_ss3) { 
          $tok4 = sprintf(" %3s", "ss3");
          $tok5 = sprintf(" %3s", "---");
          output_tbl_get_headings_helper($out_row_header_AR,  $row_div_char, $tok1, $tok2, $tok4);
          if($do_multi_explanation) { 
            output_tbl_get_headings_explanation_helper($out_header_exp_AR, $exp_tok1, $tok4, undef, "annotation indicating if predicted CDS has a valid start codon, stop codon and is a multiple of 3", $FH_HR);
            output_tbl_get_headings_explanation_helper($out_header_exp_AR, undef, undef, undef, "first  character: '.' if predicted CDS has a valid start codon, '!' if not,", $FH_HR);
            output_tbl_get_headings_explanation_helper($out_header_exp_AR, undef, undef, undef, "                  and '?' if first mat_peptide for this CDS is not predicted", $FH_HR);          
            output_tbl_get_headings_explanation_helper($out_header_exp_AR, undef, undef, undef, "second character: '.' if predicted CDS has a valid stop  codon, '!' if not,", $FH_HR);
            output_tbl_get_headings_explanation_helper($out_header_exp_AR, undef, undef, undef, "                      and '?' if final mat_peptide for this CDS is not predicted", $FH_HR);      
            output_tbl_get_headings_explanation_helper($out_header_exp_AR, undef, undef, undef, "third  character: '.' if predicted CDS has a length which is a multiple of three, '!' if it is not a", $FH_HR);
            output_tbl_get_headings_explanation_helper($out_header_exp_AR, undef, undef, undef, "                  multiple of 3, and '?' if any of the mat_peptides that comprise it are not predicted.", $FH_HR);
          }
        }
        
        $tok4 = sprintf(" %6s", "PF");
        $tok5 = sprintf(" %6s", "---");
        output_tbl_get_headings_helper($out_row_header_AR,  $row_div_char, $tok1, $tok2, $tok4);
        if($do_multi_explanation) { 
          output_tbl_get_headings_explanation_helper($out_header_exp_AR, $exp_tok1, $tok4, undef, "annotation indicating if this CDS PASSED ('P') or FAILED ('F')", $FH_HR);
          output_tbl_get_headings_explanation_helper($out_header_exp_AR, undef, undef, undef, "  a CDS sequence PASSES ('P') if and only if all of the following", $FH_HR);
          output_tbl_get_headings_explanation_helper($out_header_exp_AR, undef, undef, undef, "  conditions are met (else it FAILS):", $FH_HR);
          output_tbl_get_headings_explanation_helper($out_header_exp_AR, undef, undef, undef, "  (1) it has a valid start codon at beginning of its first mat_peptide", $FH_HR);
          output_tbl_get_headings_explanation_helper($out_header_exp_AR, undef, undef, undef, "  (2) it has a valid stop  codon immediately after the end of its final mat_peptide", $FH_HR);
          output_tbl_get_headings_explanation_helper($out_header_exp_AR, undef, undef, undef, "  (3) its length is a multiple of 3", $FH_HR);
          output_tbl_get_headings_explanation_helper($out_header_exp_AR, undef, undef, undef, "  (4) all of the mat_peptides that comprise it are adjacent", $FH_HR);
          output_tbl_get_headings_explanation_helper($out_header_exp_AR, undef, undef, undef, undef, $FH_HR);
          if($nmultifeature == 1) { 
            push(@pf_text_A, sprintf("P/F character %d pertains to the lone CDS.", $pf_idx));
          }
          else {
            push(@pf_text_A, sprintf("P/F characters %d to %d pertain to each of the %d CDS, in order.", $pf_idx, $pf_idx + $nmultifeature-1, $nmultifeature));
          }
          $pf_idx += $nmultifeature;
        }
        $do_multi_explanation = 0;
      }
    } # end of 'if' entered if feature is a multifeature cds-mp feature
  
    #############################################
    # block that handles 'annot_type' eq "model"
    # features, these are cds-notmp and mp types
    #############################################
    else { 
      for(my $mdl_idx = $ftr_info_HAR->{"first_mdl"}[$ftr_idx]; $mdl_idx <= $ftr_info_HAR->{"final_mdl"}[$ftr_idx]; $mdl_idx++) { 
        $width += 18;
        my $mdl_exon_idx    = $mdl_info_HAR->{"map_exon"}[$mdl_idx];
        my $is_matpept = ($ftr_info_HAR->{"type"}[$ftr_idx] eq "mp") ? 1 : 0;
        if($do_fid)  { $width += 6;  }
        if($do_mdlb) { $width += 4;  }
        if($do_olap) { $width += 11; }
        if($is_matpept)  { $width += 11; }
        if($mdl_info_HAR->{"is_final"}[$mdl_idx]) { 
          $width += 9;
          if($do_ss3)  { $width += 4; }
          if($do_stop) { $width += 4; }
          $tok1     = sprintf("  %*s", $width, $ftr_out_short . getMonocharacterString(int(($width-length($ftr_out_short))/2), " ", $FH_HR));
          $exp_tok1 = "";
          if($do_matpept && $do_cds_notmp) { 
            $exp_tok1 = "{MP,CDS} #<i>";
          }
          elsif($do_matpept && (! $do_cds_notmp)) { 
            $exp_tok1 = "MP #<i>";
          }
          else { # $do_matpept is false
            $exp_tok1 =  "CDS #<i>";
          }
          $tok2 = sprintf("  %s", $ftr_out_product); 
          $tok3 = sprintf("  %s", getMonocharacterString($width, "-", $FH_HR));
          $tok4 = sprintf("  %8s", sprintf("%s%s", "start", $mdl_exon_idx+1));
          $exp_tok4 = "start<j>";
          $tok5 = sprintf("  %8s", "--------");
          output_tbl_get_headings_helper($out_row_header_AR,  $row_div_char, $tok1, $tok2, $tok4);
          $width = 0; # reset width, this is impt
        }
        else { # not the final exon, still need start coordinate
          $width += 1;
          $tok1 = sprintf("    %s", $ftr_out_short);   # used only for output_tbl_get_headings_helper
          $tok2 = sprintf("    %s", $ftr_out_product); # used only for output_tbl_get_headings_helper
          $tok4 = sprintf("  %8s", sprintf("%s%s", "start", $mdl_exon_idx+1));
          $exp_tok4 = "start<j>";
          $tok5 = sprintf("  %8s", "--------");
          output_tbl_get_headings_helper($out_row_header_AR,  $row_div_char, $tok1, $tok2, $tok4);
        }
        my $exp_substr = "";
        if($do_matpept && $do_cds_notmp) { 
          $exp_substr = "coding sequence part (or exon) <j> of mat_peptide (or CDS)";
        }
        elsif($do_matpept && (! $do_cds_notmp)) { 
          $exp_substr = "coding sequence part <j> of mat_peptide";
        }
        else { # $do_matpept is false
          $exp_substr = "exon <j> of CDS";
        }
        if($do_model_explanation) { 
          output_tbl_get_headings_explanation_helper($out_header_exp_AR, $exp_tok1, $exp_tok4, undef, "start position of $exp_substr (\"NP\" if no prediction)", $FH_HR);
          output_tbl_get_headings_explanation_helper($out_header_exp_AR, undef,     undef,     undef, "enclosed in brackets \"\[e\]\" if start/stop different from all exon start/stops in existing GenBank annotation", $FH_HR);
        }
        
        # stop, fid, and md rows take place for all exons
        # only token 4 changes
        $tok4 = sprintf(" %8s", sprintf("%s%s", "stop", $mdl_exon_idx+1));
        $exp_tok4 = "stop<j>";
        $tok5 = sprintf(" %8s", "--------");
        output_tbl_get_headings_helper($out_row_header_AR,  $row_div_char, $tok1, $tok2, $tok4);
        if($do_model_explanation) { 
          output_tbl_get_headings_explanation_helper($out_header_exp_AR, $exp_tok1, $exp_tok4, undef, "stop  position of $exp_substr (\"NP\" if no prediction)", $FH_HR);
          output_tbl_get_headings_explanation_helper($out_header_exp_AR, undef,     undef,     undef, "enclosed in brackets \"\[e\]\" if start/stop different from all exon start/stops in existing GenBank annotation", $FH_HR);
        }
        
        if($do_fid) { 
          $tok4 = sprintf(" %5s", sprintf("%s%s", "fid", $mdl_exon_idx+1));
          $exp_tok4 = "fid<j>";
          $tok5 = sprintf(" %5s", "-----");
          output_tbl_get_headings_helper($out_row_header_AR,  $row_div_char, $tok1, $tok2, $tok4);
          if($do_model_explanation) { 
            output_tbl_get_headings_explanation_helper($out_header_exp_AR, $exp_tok1, $exp_tok4, undef, "fractional identity between $exp_substr and reference genome (\"NP\" if no prediction)", $FH_HR);
          }
        }

        $exp_substr = $is_matpept ? "mat_peptide coding sequence" : "exon coding sequence";
        if($do_mdlb) { 
          $tok4 = sprintf(" %3s", sprintf("%s%s", "md", $mdl_exon_idx+1));
          $exp_tok4 = "md<j>";
          $tok5 = sprintf(" %3s", "---");
          output_tbl_get_headings_helper($out_row_header_AR,  $row_div_char, $tok1, $tok2, $tok4);
          if($do_model_explanation) { 
            output_tbl_get_headings_explanation_helper($out_header_exp_AR, $exp_tok1, $exp_tok4, undef, "annotation indicating if alignment to reference extends to 5' and 3' end of reference $exp_substr.", $FH_HR);
            output_tbl_get_headings_explanation_helper($out_header_exp_AR, undef,     undef,     undef, "first character pertains to 5' end and second character pertains to 3' end.", $FH_HR);
            output_tbl_get_headings_explanation_helper($out_header_exp_AR, undef,     undef,     undef, "possible values for each of the two characters:", $FH_HR);
            output_tbl_get_headings_explanation_helper($out_header_exp_AR, undef,     undef,     undef, "  \".\":   alignment extends to boundary of reference", $FH_HR);
            output_tbl_get_headings_explanation_helper($out_header_exp_AR, undef,     undef,     undef, "  \"<d>\": alignment truncates <d> nucleotides short of boundary of reference (1 <= <d> <= 9)", $FH_HR);
            output_tbl_get_headings_explanation_helper($out_header_exp_AR, undef,     undef,     undef, "  \"+\":   alignment truncates >= 10 nucleotides short of boundary of reference", $FH_HR);
            output_tbl_get_headings_explanation_helper($out_header_exp_AR, undef,     undef,     undef, "  \"t\":   position has been corrected based on predicted, truncated protein sequence", $FH_HR);
            output_tbl_get_headings_explanation_helper($out_header_exp_AR, undef,     undef,     undef, "           3' position: stop coordinate has been adjusted to first in-frame stop (5' of predicted stop)", $FH_HR);
            output_tbl_get_headings_explanation_helper($out_header_exp_AR, undef,     undef,     undef, "  \"e\":   position has been corrected based on predicted, extended protein sequence", $FH_HR);
            output_tbl_get_headings_explanation_helper($out_header_exp_AR, undef,     undef,     undef, "           3' position: stop coordinate has been adjusted to first in-frame stop (3' of predicted stop)", $FH_HR);
            output_tbl_get_headings_explanation_helper($out_header_exp_AR, undef,     undef,     undef, "  \"-\":   exon/segment is not predicted due to stop codon in earlier exon/segment", $FH_HR);
            output_tbl_get_headings_explanation_helper($out_header_exp_AR, undef,     undef,     undef, "  \"NP\":  (spanning both characters) no prediction", $FH_HR);
          }
        }
        
        if($do_olap) { 
          $tok4 = sprintf(" %10s", sprintf("%s%s", "overlaps", $mdl_exon_idx+1));
          $exp_tok4 = "overlaps<j>";
          $tok5 = sprintf(" %10s", "----------");
          output_tbl_get_headings_helper($out_row_header_AR,  $row_div_char, $tok1, $tok2, $tok4);
          if($do_model_explanation) { 
            output_tbl_get_headings_explanation_helper($out_header_exp_AR, $exp_tok1, $exp_tok4, undef, sprintf("'P' or 'F' followed by list of %s this %s overlaps with", ($is_matpept) ? "mat_peptide" : "exon", ($is_matpept) ? "mat_peptide" : "exon"), $FH_HR);
            output_tbl_get_headings_explanation_helper($out_header_exp_AR, undef, undef, undef, "first letter is 'P' if agrees exactly with reference, else 'F'", $FH_HR); # adds a second line to explanation
            output_tbl_get_headings_explanation_helper($out_header_exp_AR, undef, undef, undef, "\"NP\" if no prediction", $FH_HR);
            $need_to_define_H{"overlap"} = 1;
          }
        }

        if($is_matpept) { 
          $tok4 = sprintf(" %10s", sprintf("%s%s", "adjcnces", $mdl_exon_idx+1));
          $exp_tok4 = "adjcnces<j>";
          $tok5 = sprintf(" %10s", "----------");
          output_tbl_get_headings_helper($out_row_header_AR,  $row_div_char, $tok1, $tok2, $tok4);
          if($do_model_explanation) { 
            output_tbl_get_headings_explanation_helper($out_header_exp_AR, $exp_tok1, $exp_tok4, undef, sprintf("'P' or 'F' followed by list of %s this %s is adjacent with", ($is_matpept) ? "mat_peptide" : "exon", ($is_matpept) ? "mat_peptide" : "exon"), $FH_HR);
            output_tbl_get_headings_explanation_helper($out_header_exp_AR, undef, undef, undef, "first letter is 'P' if agrees exactly with reference, else 'F'", $FH_HR); # adds a second line to explanation
            output_tbl_get_headings_explanation_helper($out_header_exp_AR, undef, undef, undef, "\"NP\" if no prediction", $FH_HR);      
          }
          $need_to_define_H{"adjacent"} = 1;
        }

        $exp_substr = $is_matpept ? "mat_peptide coding sequence" : "CDS";
        if($mdl_info_HAR->{"is_final"}[$mdl_idx]) { 
          $tok4 = sprintf(" %6s", "length");
          $tok5 = sprintf(" %6s", "------");
          output_tbl_get_headings_helper($out_row_header_AR,  $row_div_char, $tok1, $tok2, $tok4); 
          if($do_model_explanation) { 
            output_tbl_get_headings_explanation_helper($out_header_exp_AR, $exp_tok1, $tok4, undef, sprintf("length of $exp_substr #<i> (all %s summed)", $is_matpept ? "segments" : "exons"), $FH_HR);
          }      

          if((! $is_matpept) && ($do_ss3)) { # skip this in matpept mode, we don't check start/stop of mat_peptides, only CDS, later
            $tok4 = sprintf(" %3s", "ss3");
            $tok5 = sprintf(" %3s", "---");
            output_tbl_get_headings_helper($out_row_header_AR,  $row_div_char, $tok1, $tok2, $tok4);
            if($do_model_explanation) { 
              output_tbl_get_headings_explanation_helper($out_header_exp_AR, $exp_tok1, $tok4, undef, "annotation indicating if predicted CDS has a valid start codon, stop codon and is a multiple of 3", $FH_HR);
              output_tbl_get_headings_explanation_helper($out_header_exp_AR, undef, undef, undef, "first  character: '.' if predicted CDS has a valid start codon, else '!'", $FH_HR);          
              output_tbl_get_headings_explanation_helper($out_header_exp_AR, undef, undef, undef, "second character: '.' if predicted CDS has a valid stop  codon, else '!'", $FH_HR);      
              output_tbl_get_headings_explanation_helper($out_header_exp_AR, undef, undef, undef, "third  character: '.' if predicted CDS has a length which is a multiple of three, else '!'", $FH_HR);
              output_tbl_get_headings_explanation_helper($out_header_exp_AR, undef, undef, undef, "\"NP\" if no prediction", $FH_HR);
            }
          }
          if((! $is_matpept) && ($do_stop)) { # skip this in matpept mode, we only check stop of final mat_peptide, later
            $tok4 = sprintf(" %3s", "stp");
            $tok5 = sprintf(" %3s", "---");
            output_tbl_get_headings_helper($out_row_header_AR,  $row_div_char, $tok1, $tok2, $tok4);
            if($do_model_explanation) { 
              output_tbl_get_headings_explanation_helper($out_header_exp_AR, $exp_tok1, $exp_tok4, undef, "the predicted stop codon for this CDS (\"NP\" if no prediction)", $FH_HR);
            }
          }
          
          $tok4 = sprintf(" %2s", "PF");
          $tok5 = sprintf(" %2s", "--");
          output_tbl_get_headings_helper($out_row_header_AR,  $row_div_char, $tok1, $tok2, $tok4);
          if($do_model_explanation) { 
            if($is_matpept) { 
              output_tbl_get_headings_explanation_helper($out_header_exp_AR, $exp_tok1, $tok4, undef, "annotation indicating if this mat_peptide PASSED ('P') or FAILED ('F')", $FH_HR);
              output_tbl_get_headings_explanation_helper($out_header_exp_AR, undef, undef, undef, "  a mat_peptide coding sequence PASSES ('P') if and only if", $FH_HR);
              output_tbl_get_headings_explanation_helper($out_header_exp_AR, undef, undef, undef, "  conditions are met (else it FAILS):", $FH_HR);
              output_tbl_get_headings_explanation_helper($out_header_exp_AR, undef, undef, undef, "  (1) it has a valid start codon or homologous reference mat_peptide", $FH_HR);
              output_tbl_get_headings_explanation_helper($out_header_exp_AR, undef, undef, undef, "      does not", $FH_HR);
              output_tbl_get_headings_explanation_helper($out_header_exp_AR, undef, undef, undef, "  (2) it has a valid stop  codon immediately after its predicted", $FH_HR);
              output_tbl_get_headings_explanation_helper($out_header_exp_AR, undef, undef, undef, "      end or reference mat_peptide does not", $FH_HR);
              output_tbl_get_headings_explanation_helper($out_header_exp_AR, undef, undef, undef, "  (3) its length is a multiple of 3", $FH_HR);
              output_tbl_get_headings_explanation_helper($out_header_exp_AR, undef, undef, undef, "  (4) has a pairwise alignment to the homologous reference met_peptide that", $FH_HR);
              output_tbl_get_headings_explanation_helper($out_header_exp_AR, undef, undef, undef, "      extends to the 5' and 3' boundary of the reference annotation", $FH_HR);
              output_tbl_get_headings_explanation_helper($out_header_exp_AR, undef, undef, undef, "  (5) overlaps with exact same set of other mat_peptides as the homologous", $FH_HR);
              output_tbl_get_headings_explanation_helper($out_header_exp_AR, undef, undef, undef, "      reference mat_peptide", $FH_HR);
              output_tbl_get_headings_explanation_helper($out_header_exp_AR, undef, undef, undef, "  (6) is adjacent to the exact same set of other mat_peptides as the", $FH_HR);
              output_tbl_get_headings_explanation_helper($out_header_exp_AR, undef, undef, undef, "      homologous reference mat_peptide", $FH_HR);
              push(@pf_text_A, sprintf("P/F characters %d to %d pertain to each of the %d mature peptides, in order.", $pf_idx, $pf_idx + $nftr-1, $nftr));
              $pf_idx += $nftr;
              $need_to_define_H{"adjacent"} = 1;
            }
            else { 
              output_tbl_get_headings_explanation_helper($out_header_exp_AR, $exp_tok1, $tok4, undef, "annotation indicating if this CDS PASSED ('P') or FAILED ('F')", $FH_HR);
              output_tbl_get_headings_explanation_helper($out_header_exp_AR, undef, undef, undef, "  a CDS sequence PASSES ('P') if and only if all of the following", $FH_HR);
              output_tbl_get_headings_explanation_helper($out_header_exp_AR, undef, undef, undef, "  conditions are met (else it FAILS):", $FH_HR);
              output_tbl_get_headings_explanation_helper($out_header_exp_AR, undef, undef, undef, "  (1) it has a valid start codon at beginning of its first exon", $FH_HR);
              output_tbl_get_headings_explanation_helper($out_header_exp_AR, undef, undef, undef, "  (2) it has a valid stop  codon at end of its final exon", $FH_HR);
              output_tbl_get_headings_explanation_helper($out_header_exp_AR, undef, undef, undef, "  (3) its length is a multiple of 3", $FH_HR);
              output_tbl_get_headings_explanation_helper($out_header_exp_AR, undef, undef, undef, "  (4) all of its exons have a pairwise alignment to the homologous", $FH_HR);
              output_tbl_get_headings_explanation_helper($out_header_exp_AR, undef, undef, undef, "      reference exon that extends to the 5' and 3' boundary of the", $FH_HR);
              output_tbl_get_headings_explanation_helper($out_header_exp_AR, undef, undef, undef, "      reference annotation.", $FH_HR);
              output_tbl_get_headings_explanation_helper($out_header_exp_AR, undef, undef, undef, "  (5) all of its exons overlap with exact same set of other exons as the", $FH_HR);
              output_tbl_get_headings_explanation_helper($out_header_exp_AR, undef, undef, undef, "      homologous reference CDS", $FH_HR);
              push(@pf_text_A, sprintf("P/F characters %d to %d pertain to each of the %d CDS, in order.", $pf_idx, $pf_idx + $nftr-1, $nftr));
              $pf_idx += $nftr;
              $need_to_define_H{"overlap"} = 1;
            }
            output_tbl_get_headings_explanation_helper($out_header_exp_AR, undef, undef, undef, undef, $FH_HR);
          }
        } # end of 'if($mdl_is_final_AR->[$mdl_idx])'
        $do_model_explanation = 0; # once we see the final exon of the first CDS, we don't need to print CDS explanations anymore
      } # end of 'for(my $mdl_idx)'
    } # end of 'else' entered if we're not a multifeature cds-mp feature
  } # end of 'for(my $ftr_idx)'
  
  # create columns for 3'UTR, if $do_matpept:
  if($do_matpept) { 
    $width = 6 + 1 + 6 + 1 + 6; #20
    $tok1 = sprintf("  %*s", $width, "");
    $tok2 = sprintf("         %*s", $width, "3' UTR");
    $tok3 = sprintf("  %*s", $width, getMonocharacterString($width, "-", $FH_HR));
    $tok4 = sprintf("  %6s", "start");
    $tok5 = sprintf("  ------");
    output_tbl_get_headings_helper($out_row_header_AR,  $row_div_char, $tok2, $tok4, undef); 
    output_tbl_get_headings_explanation_helper($out_header_exp_AR, $tok2, $tok4, undef, "start position of 3' UTR (inferred from other predictions, \"?\" if final mat_peptide is not predicted)", $FH_HR);

    $tok4 = sprintf(" %6s", "stop");
    $tok5 = sprintf(" ------");
    output_tbl_get_headings_helper($out_row_header_AR,  $row_div_char, $tok2, $tok4, undef);
    output_tbl_get_headings_explanation_helper($out_header_exp_AR, $tok2, $tok4, undef, "stop  position of 3' UTR (inferred from other predictions, \"?\" if final mat_peptide is not predicted)", $FH_HR);

    $tok4 = sprintf(" %6s", "length");
    $tok5 = sprintf(" ------");
    output_tbl_get_headings_helper($out_row_header_AR,  $row_div_char, $tok2, $tok4, undef);
    output_tbl_get_headings_explanation_helper($out_header_exp_AR, $tok2, $tok4, undef, "length of 3' UTR (inferred from other predictions, \"?\" if final mat_peptide is not predicted)", $FH_HR);

    output_tbl_get_headings_explanation_helper($out_header_exp_AR, undef, undef, undef, undef, $FH_HR);
  }

  # "totlen"
  $tok1 = sprintf("  %6s", "");
  $tok2 = sprintf("  %6s", "");
  $tok3 = sprintf("  %6s", "");
  $tok4 = sprintf("  %6s", "totlen");
  $tok5 = sprintf("  %6s", "------");
  output_tbl_get_headings_helper($out_row_header_AR,  $row_div_char, $tok4, undef, undef);
  output_tbl_get_headings_explanation_helper($out_header_exp_AR, $tok4, undef, undef, "total length (nt) for accession (repeated for convenience)", $FH_HR);

  if($do_totfid) { 
    # "totfid"
    $tok1 = sprintf("  %5s", "");
    $tok2 = sprintf("  %5s", "");
    $tok3 = sprintf("  %5s", "");
    $tok4 = sprintf("  %5s", "totfid");
    $tok5 = sprintf("  %5s", "-----");
    output_tbl_get_headings_helper($out_row_header_AR,  $row_div_char, $tok4, undef, undef);
    output_tbl_get_headings_explanation_helper($out_header_exp_AR, $tok4, undef, undef, "fractional identity of all concatenated pairwise nucleotide alignments for this accession", $FH_HR);
    output_tbl_get_headings_explanation_helper($out_header_exp_AR, undef, undef, undef, undef, $FH_HR);
  }

  # existing GenBank annotation
  if($do_exist) { 
    $tok1 = sprintf("  %19s", "");
    $tok2 = sprintf("  %19s", "GenBank annotation");
    $tok3 = sprintf("  %19s", "-------------------");
    $tok4 = sprintf("  %5s", ($do_matpept) ? "mp" : "cds");
    $tok5 = sprintf("  %5s", "-----");
    output_tbl_get_headings_helper($out_row_header_AR,  $row_div_char, $tok2, $tok4, undef);
    output_tbl_get_headings_explanation_helper($out_header_exp_AR, $tok2, $tok4, undef, sprintf("number of %s in the existing GenBank annotation for this accession", ($do_matpept) ? "mat_peptides" : "CDS"), $FH_HR);
    
    $tok4 = sprintf("  %5s", "exons");
    output_tbl_get_headings_helper($out_row_header_AR,  $row_div_char, $tok2, $tok4, undef);
    output_tbl_get_headings_explanation_helper($out_header_exp_AR, $tok2, $tok4, undef, "total number of exons in the existing GenBank annotation for this accession", $FH_HR);
    
    $tok4 = sprintf("  %5s", "match");
    output_tbl_get_headings_helper($out_row_header_AR,  $row_div_char, $tok2, $tok4, undef);
    output_tbl_get_headings_explanation_helper($out_header_exp_AR, $tok2, $tok4, undef, "number of exons in the existing GenBank annotation for which existing and predicted annotation agree exactly", $FH_HR);
  }
  output_tbl_get_headings_explanation_helper($out_header_exp_AR, undef, undef, undef, undef, $FH_HR);

  # result
  $tok1 = sprintf("  %*s",  $width_result, "");
  $tok2 = sprintf("  %*s",  $width_result, "");
  $tok3 = sprintf("  %*s",  $width_result, "");
  $tok4 = sprintf("  %-*s", $width_result, "result");
  $tok5 = sprintf("  %-*s", $width_result, getMonocharacterString($width_result, "-", $FH_HR));
  output_tbl_get_headings_helper($out_row_header_AR,  $row_div_char, $tok4, undef, undef);

  output_tbl_get_headings_explanation_helper($out_header_exp_AR, $tok4, undef, undef, "\"PASS\" or \"FAIL\". \"PASS\" if and only if all tests for this accession PASSED ('P')", $FH_HR);
  output_tbl_get_headings_explanation_helper($out_header_exp_AR, undef, undef, undef, "as indicated in the \"PF\" rows.", $FH_HR);
  output_tbl_get_headings_explanation_helper($out_header_exp_AR, undef, undef, undef, sprintf("After that is a string of %d characters, these are the individual P/F results in order.", $pf_idx-1), $FH_HR);
  foreach my $pf_text_str (@pf_text_A) { 
    output_tbl_get_headings_explanation_helper($out_header_exp_AR, undef, undef, undef, $pf_text_str, $FH_HR);
  }
  output_tbl_get_headings_explanation_helper($out_header_exp_AR, undef, undef, undef, "See explanations of the individual P/F values above.", $FH_HR);

  if((defined $need_to_define_H{"overlap"}) || (defined $need_to_define_H{"adjacent"})) {
     output_tbl_get_headings_explanation_helper($out_header_exp_AR, undef, undef, undef, undef, $FH_HR);
     push(@{$out_header_exp_AR}, "# Definitions of non-obvious terms above:\n");
     output_tbl_get_headings_explanation_helper($out_header_exp_AR, undef, undef, undef, undef, $FH_HR);
     if(defined $need_to_define_H{"overlap"}) { 
       push(@{$out_header_exp_AR}, "# overlap:  two features i and j overlap if they are on both on the same strand and overlap by >= 1 nt.\n");
     }
     if(defined $need_to_define_H{"adjacent"}) { 
       push(@{$out_header_exp_AR}, "# adjacent: two features i and j are adjacent if they are on the same strand and\n");
       push(@{$out_header_exp_AR}, "#           start_i < start_j and stop_i+1 == start_j.\n");
       push(@{$out_header_exp_AR}, "#           (Note that on the positive strand start_i <= stop_i for all i,\n");
       push(@{$out_header_exp_AR}, "#           (and that  on the negative strand start_i >= stop_i for all i)\n");
     }
  }
  return;
}

#################################################################
# Subroutine: output_tbl_get_headings_helper()
# Incept:     EPN, Fri Mar 11 04:50:55 2016
#
# Purpose:   Helper function for output_tbl_get_headings() when
#            used in sequences-as-columns modes. Given up to 3 tokens,
#            add them to the appropriate place in @{$out_col_header_AAR}.
#
# Arguments:
#   $out_col_header_AAR: ref to output column header 2D array
#   $div_char:           divider character to put between tokens
#   $tok1:               token 1, can be undef
#   $tok2:               token 2, can be undef
#   $tok3:               token 3, can be undef
#             
# Returns:  void
# 
# Dies:     Never.
#
#################################################################
sub output_tbl_get_headings_helper { 
  my $sub_name = "output_tbl_get_headings_helper";
  my $nargs_exp = 5;
  if(scalar(@_) != $nargs_exp) { die "ERROR $sub_name entered with wrong number of input args"; }

  my ($out_row_header_AR, $div_char, $tok1, $tok2, $tok3) = @_;
  
  # remove whitespace at beginning and end of tokens
  if(defined $tok1) { $tok1 =~ s/^\s+//; $tok1 =~ s/\s+$//; }
  if(defined $tok2) { $tok2 =~ s/^\s+//; $tok2 =~ s/\s+$//; }
  if(defined $tok3) { $tok3 =~ s/^\s+//; $tok3 =~ s/\s+$//; }

  my $toadd = "";
  if(defined $tok1) { 
    $toadd = $tok1; 
  }
  if(defined $tok2) { 
    if($toadd ne "") { $toadd .= $div_char; }
    $toadd .= $tok2; 
  }
  if(defined $tok3) { 
    if($toadd ne "") { $toadd .= $div_char; }
    $toadd .= $tok3; 
  }

  push(@{$out_row_header_AR}, $toadd); 

  return;
}

#################################################################
# Subroutine: output_tbl_get_headings_explanation_helper()
# Incept:     EPN, Thu Mar 10 21:05:36 2016
#
# Purpose:   Helper function for output_tbl_get_headings() for 
#            adding explanatory text to the @{$out_header_exp_AR} array.
#             Given up to 3 tokens that define the header, and one that is the 
#             explanatory text. Can be used in 3 modes:
#
#             Mode 1: at least one of $tok1, $tok2, $tok3 is defined
#                     and $desc is defined 
#                     In this mode, determine header by concatenating all of
#                     $tok1, $tok2, and $tok3 that are defined and use
#                     $desc as the description.
#
#             Mode 2: none of $tok1, $tok2, $tok3 is defined and $desc is
#                     defined.
#                     In this mode, header is blank, and use $desc as 
#                     the description.
#
#             Mode 3: none of $tok1, $tok2, $tok3 is defined and $desc is
#                     not defined either
#                     In this mode, add a blank line to @{$out_row_header_AR}.
#
# Arguments:
#   $out_header_exp_AR:  ref to output column header 2D array
#   $tok1:               token 1, can be undef
#   $tok2:               token 2, can be undef
#   $tok3:               token 3, can be undef
#   $desc:               description text, can be undef
#   $FH_HR:              REF to hash of file handles
#             
# Returns:  void
# 
# Dies:     if desc is not defined but a header token is
#
#################################################################
sub output_tbl_get_headings_explanation_helper { 
  my $sub_name = "output_tbl_get_headings_explanation_helper";
  my $nargs_exp = 6;
  if(scalar(@_) != $nargs_exp) { die "ERROR $sub_name entered with wrong number of input args"; }

  my ($out_header_exp_AR, $tok1, $tok2, $tok3, $desc, $FH_HR) = @_;

  my $width = 35;
  # remove whitespace at beginning and end of tokens
  if(defined $tok1) { $tok1 =~ s/^\s+//; $tok1 =~ s/\s+$//; }
  if(defined $tok2) { $tok2 =~ s/^\s+//; $tok2 =~ s/\s+$//; }
  if(defined $tok3) { $tok3 =~ s/^\s+//; $tok3 =~ s/\s+$//; }

  # we don't allow whitespace between headers, the idea is that 
  # each header should be a single white-space delimited token, 
  # so we can more easily manipulate the output file
  my $header = "";
  if(defined $tok1) { 
    $header .= $tok1;
  }
  if(defined $tok2) { 
    if($header ne "") { $header .= ":"; }
    $header .= $tok2;
  }
  if(defined $tok3) { 
    if($header ne "") { $header .= ":"; }
    $header .= $tok3;
  }
  if($header ne "") { 
    $header = "\"" . $header . "\":";
  }

  if(defined $desc) { 
    push(@{$out_header_exp_AR}, sprintf("# %-*s %s\n", $width, $header, $desc)); 
  }
  else { 
    if($header ne "") { 
      DNAORG_FAIL("ERROR in $sub_name, desc is not defined but one of the header tokens is", 1, $FH_HR);
    }
    push(@{$out_header_exp_AR}, "#\n");
  }

  return;
}

#################################################################
# Subroutine: output_tbl_all_sequences()
# Incept:     EPN, Sun Mar 13 21:13:58 2016
#
# Purpose:   Output the tabular annotation for all sequences.
#
# Arguments:
#  $mdl_info_HAR:     REF to hash of arrays with information on the models, PRE-FILLED
#  $ftr_info_HAR:     REF to hash of arrays with information on the features, PRE-FILLED
#  $seq_info_HAR:     REF to hash of arrays with information on the sequences, PRE-FILLED
#  $mdl_results_AAHR: REF to model results AAH, PRE-FILLED
#  $ftr_results_AAHR: REF to feature results AAH, PRE-FILLED
#  $opt_HHR:          REF to 2D hash of option values, see top of epn-options.pm for description
#  $ofile_info_HHR:   REF to the 2D hash of output file information
#             
# Returns:  Number of accessions with >= 1 failure.
# 
# Dies:     never
#
#################################################################
sub output_tbl_all_sequences { 
  my $sub_name = "output_tbl_all_sequences";
  my $nargs_exp = 7;
  if(scalar(@_) != $nargs_exp) { die "ERROR $sub_name entered with wrong number of input args"; }

  my ($mdl_info_HAR, $ftr_info_HAR, $seq_info_HAR, $mdl_results_AAHR, $ftr_results_AAHR, $opt_HHR, $ofile_info_HHR) = @_;

  my $FH_HR = $ofile_info_HHR->{"FH"}; # for convenience
  my $tblsum_FH = $FH_HR->{"tblsum"};
  my $nmdl = validateModelInfoHashIsComplete   ($mdl_info_HAR, undef, $FH_HR); # nmdl: number of homology models
  my $nftr = validateFeatureInfoHashIsComplete ($ftr_info_HAR, undef, $FH_HR); # nftr: number of features
  my $nseq = validateSequenceInfoHashIsComplete($seq_info_HAR, undef, $opt_HHR, $FH_HR); # nseq: number of sequences

  # data structures necessary for storing output prior to actually printing
  my @ref_out_A   = (); # array of output fields for the reference accession
  my @page_accn_A = (); # [0..$cur_pagesize]2D array, each element is an array of output tokens for one accession
  my @page_out_AA = (); # 2D array, [0..$a..$cur_pagesize-1][0..(ntoks-1)] first dimension is of size $cur_pagesize, 
                        # each element is an array of output tokens for accession $page_accn_A[$a]
  my $cur_pagesize = 0; # current number of accessions we have info for in page_out_AA (size of first dimension in page_out_AA)
                        # when this hits $nseqcol, we dump the output
  my $npages = 0;       # number of pages output
  # analagous data structures for 'failure-only' version of the file
  my @fail_page_accn_A = (); # [0..$cur_fail_pagesize]2D array, each element is an array of output tokens for one accession
  my @fail_page_out_AA = (); # 2D array, [0..$a..$cur_fail_pagesize-1][0..(ntoks-1)] first dimension is of size $cur_pagesize, 
                             # each element is an array of output tokens for accession $fail_page_accn_A[$a]
  my $cur_fail_pagesize = 0; # current number of accessions we have info for in fail_page_out_AA (size of first dimension in fail_page_out_AA)
                             # when this hits $nseqcol, we dump the output
  my $nfail_pages = 0;       # number of fail pages output
  # analagous data structures for 'error-only' version of the file
  my @err_page_accn_A = (); # [0..$cur_err_pagesize]2D array, each element is an array of output tokens for one accession
  my @err_page_out_AA = (); # 2D array, [0..$a..$cur_err_pagesize-1][0..(ntoks-1)] first dimension is of size $cur_pagesize, 
                            # each element is an array of output tokens for accession $err_page_accn_A[$a]
  my $cur_err_pagesize = 0; # current number of accessions we have info for in err_page_out_AA (size of first dimension in err_page_out_AA)
                            # when this hits $nseqcol, we dump the output
  my $nerr_pages = 0;       # number of error pages output

  # variables related to optional output 
  my $do_fid      = (opt_Get("--doalign", $opt_HHR)) ? 1 : 0; # '1' to skip fid output
  my $do_totfid   = (opt_Get("--doalign", $opt_HHR)) ? 1 : 0; # '1' to skip fid output
  my $do_ss3      = 1; # '1' to do ss3 output, '0' to skip it
  my $do_stop     = 1; # '1' to do stop output, '0' to skip it
  my $do_mdlb     = 1; # '1' to do model boundary output, '0' to skip it
  my $do_olap     = 1; # '1' to do overlap output, '0' to skip it 
  my $do_exist    = (opt_Get("--infasta", $opt_HHR) || opt_Get("--tblnocomp", $opt_HHR)) ? 0 : 1; # '1' to do comparison to existing GenBank annotation, '0' to skip it
  my $do_matpept  = (numNonNumericValueInArray($ftr_info_HAR->{"type"}, "mp", $FH_HR) > 0) ? 1 : 0;

  my $nseqcol     = 5; # number of sequences we print per page
  my $do_tblfirst = (opt_Get("--tblfirst", $opt_HHR)) ? 1 : 0; 
  my $act_nseqcol = $do_tblfirst ? $nseqcol-1 : $nseqcol;

  # the possible values for the ss3 output (start/stop/multiple-of-3)
  my $ss3_yes_char    = "."; 
  my $ss3_unsure_char = "?";
  my $ss3_no_char     = "!";

  # miscellaneous variables
  my $at_least_one_fail = undef; # set to 1 if we see a failure, separately for each sequence
  my $pass_fail_char    = undef; # for each possible pass/fail, the 'P' or 'F'
  my $pass_fail_str     = undef; # string of pass/fail characters
  my $tot_nfail         = 0;     # total number of accessions with at least 1 failure

  my $origin_offset = undef;
  if(opt_IsUsed("--origin", $opt_HHR)) { 
    $origin_offset = validate_origin_seq(opt_Get("--origin", $opt_HHR));
  }

  for(my $seq_idx = 0; $seq_idx < $nseq; $seq_idx++) { 
    my $seq_name  = $seq_info_HAR->{"seq_name"}[$seq_idx];
    my $seq_len   = $seq_info_HAR->{"seq_len"}[$seq_idx];
    my $accn_name = $seq_info_HAR->{"accn_name"}[$seq_idx];
    my $accn_len  = $seq_info_HAR->{"accn_len"}[$seq_idx];
    my @cur_out_A = (); # array of current tokens to print
    my $ngenbank_match = 0; # number of matches with existing annotation
    my $pass_fail_str  = ""; 

    # Create the initial portion of the output line, the accession and length
    push(@cur_out_A, sprintf("%-5d  ", ($seq_idx+1)));
    push(@cur_out_A, sprintf("%-19s  ", $accn_name)); 
    push(@cur_out_A, sprintf("%6d ", $accn_len));

    my ($oseq_ct, $oseq_start, $oseq_stop, $oseq_firstpos, $oseq_offset, $oseq_passfail);
    if((opt_IsUsed("--origin",    $opt_HHR)) || 
       (opt_IsUsed("--aorgmodel", $opt_HHR))) { 

      if(opt_IsUsed("--origin",    $opt_HHR)) { 
        ($oseq_ct, $oseq_start, $oseq_stop, $oseq_offset, $oseq_passfail) = get_origin_output_for_sequence($seq_info_HAR, $seq_idx, $origin_offset, $FH_HR);
        $oseq_firstpos = "?";
      }
      if(opt_IsUsed("--aorgmodel", $opt_HHR)) { 
        ($oseq_ct, $oseq_start, $oseq_stop, $oseq_firstpos, $oseq_offset, $oseq_passfail) = aorg_get_origin_output_for_sequence($seq_info_HAR, $seq_idx, $FH_HR);
      }

      push(@cur_out_A, sprintf("%2d ", $oseq_ct));
      push(@cur_out_A, sprintf("%5s ", $oseq_start));
      push(@cur_out_A, sprintf("%5s ", $oseq_stop));
      push(@cur_out_A, sprintf("%5s ", $oseq_firstpos));
      push(@cur_out_A, sprintf("%5s ", $oseq_offset));
      push(@cur_out_A, sprintf(" %s", $oseq_passfail));
      $pass_fail_str .= $oseq_passfail;
    }

    # we will eventually output the total fractional identity, the fractional identity we would
    # get if we concatenated all features aligned to the reference. 
    my $tot_nid        = 0.; # number of identical positions between this feature and the reference
    my $tot_id_min_len = 0.; # total number of possible identities, this is the sum for all features of the minimum 
                             # of the reference length for the feature and the annotated length for the feature

    # 5' UTR, if nec
    if($do_matpept) { 
      # TODO, update this to work for positive or negative strand
      if((exists $mdl_results_AAHR->[0][$seq_idx]{"p_strand"}) && 
         ($mdl_results_AAHR->[0][$seq_idx]{"p_strand"} ne "+")) { 
        DNAORG_FAIL("ERROR in $sub_name, prediction is on negative strand and trying to compute 5' UTR, need to add code for this case.", 1, $FH_HR);
      }
      if(! exists $mdl_results_AAHR->[0][$seq_idx]{"p_start"}) { 
        push(@cur_out_A, sprintf("  %6s", "?")); # start
        push(@cur_out_A, sprintf(" %6s", "?"));  # stop
        push(@cur_out_A, sprintf(" %6s", "?"));  # length
      }
      elsif($mdl_results_AAHR->[0][$seq_idx]{"p_start"} == 1) { 
        push(@cur_out_A, sprintf("  %6d", 0)); # start 
        push(@cur_out_A, sprintf("  %6d", 0)); # stop 
        push(@cur_out_A, sprintf("  %6d", 0)); # length
      }
      else { # 1st matpept does not start at nt 1 (normal case)
        push(@cur_out_A, sprintf("  %6d", 1)); # start 
        push(@cur_out_A, sprintf("  %6d", $mdl_results_AAHR->[0][$seq_idx]{"p_start"}-1)); # stop
        push(@cur_out_A, sprintf("  %6d", $mdl_results_AAHR->[0][$seq_idx]{"p_start"}-1)); # length
      }
    }

    # go through each feature and collect output tokens and add to @cur_out_A
    my $start_codon_char   = ""; # set below if for models if $is_first
    my $stop_codon_char    = ""; # set below if for models if $is_final
    my $multiple_of_3_char = ""; # set below if for models if $is_final
    for(my $ftr_idx = 0; $ftr_idx < $nftr; $ftr_idx++) { 
      #####################################################################################
      # block that handles multi-mat_peptide CDS (cds-mp, multifeature) feature annotations
      #####################################################################################
      if(($ftr_info_HAR->{"annot_type"}[$ftr_idx] eq "multifeature") &&
         ($ftr_info_HAR->{"type"}[$ftr_idx]       eq "cds-mp")) { 
        # start, stop, length, start_codon, start_codon character
          my $ftr_results_HR = \%{$ftr_results_AAHR->[$ftr_idx][$seq_idx]}; # for convenience
          push(@cur_out_A, sprintf("  %8s", $ftr_results_HR->{"out_start"}));
        push(@cur_out_A, sprintf("  %8s", $ftr_results_HR->{"out_stop"})); 
        push(@cur_out_A, sprintf("  %6s", $ftr_results_HR->{"out_len"}));  
        push(@cur_out_A, sprintf("  %6s", $ftr_results_HR->{"out_start_codon"}));
        push(@cur_out_A, sprintf("  %6s", $ftr_results_HR->{"out_stop_codon"}));
        
        my $start_codon_char   = undef;
        if(($ftr_results_HR->{"out_start"}) eq "?") { 
          $start_codon_char = "?";
        }
        elsif((exists $ftr_results_HR->{"str_err_flag"})) { 
          $start_codon_char = $ss3_no_char;
        }
        else { 
          $start_codon_char = $ss3_yes_char;
        }

        my $stop_codon_char    = undef;
        if(($ftr_results_HR->{"out_stop"}) eq "?") { 
          $stop_codon_char = "?";
        }
        elsif(! validateStopCodon($ftr_results_HR->{"out_stop_codon"})) { 
          $stop_codon_char = $ss3_no_char;
        }
        else { 
          $stop_codon_char = $ss3_yes_char;
        }

        my $multiple_of_3_char = undef;
        if(($ftr_results_HR->{"out_len"}) eq "?") { 
          $multiple_of_3_char = "?";
        }
        elsif(($ftr_results_HR->{"out_len"} % 3) != 0) { 
          $multiple_of_3_char = $ss3_no_char;
        }
        else { 
          $multiple_of_3_char = $ss3_yes_char;
        }
        # determine if this CDS passed or failed
        my $cds_pass_fail = "P";
        if(($start_codon_char ne $ss3_yes_char || $stop_codon_char ne $ss3_yes_char || $multiple_of_3_char ne $ss3_yes_char) ||
           (exists $ftr_results_HR->{"trc_err_flag"})) { 
          $cds_pass_fail = "F";
        }
        push(@cur_out_A, sprintf(" %s%s%s", $start_codon_char, $stop_codon_char, $multiple_of_3_char)); #start,stop,mult_of_3
        push(@cur_out_A, sprintf("  %3s", $cds_pass_fail)); # cds_pass_fail
        $pass_fail_str .= $cds_pass_fail;
      }         

      #############################################
      # block that handles 'annot_type' eq "model"
      # features, these are cds-notmp and mp types
      #############################################
      else { # not a multifeature cds-mp 
        for(my $mdl_idx = $ftr_info_HAR->{"first_mdl"}[$ftr_idx]; $mdl_idx <= $ftr_info_HAR->{"final_mdl"}[$ftr_idx]; $mdl_idx++) { 
          my $is_first = $mdl_info_HAR->{"is_first"}[$mdl_idx]; # is this the first model for feature $ftr_idx?
          my $is_final = $mdl_info_HAR->{"is_final"}[$mdl_idx]; # is this the final model for feature $ftr_idx?
          my $is_matpept = ($ftr_info_HAR->{"type"}[$ftr_idx] eq "mp") ? 1 : 0;
          my $mdl_results_HR = \%{$mdl_results_AAHR->[$mdl_idx][$seq_idx]}; # for convenience
          my $ref_olp_str = $mdl_info_HAR->{"out_olp_str"}[$mdl_idx];
          my $ref_adj_str = combine_ajb_and_aja_strings($mdl_info_HAR->{"out_ajb_str"}[$mdl_idx], $mdl_info_HAR->{"out_aja_str"}[$mdl_idx]);
          
          if(exists $mdl_results_HR->{"p_start"}) { 
            # hit exists
            if($is_first) { # reset variables
              $at_least_one_fail  = 0; 
              $start_codon_char   = "";
              $stop_codon_char    = "";
              $multiple_of_3_char = "";
            }
            
            # check for special case when we had a trc in a previous segment for the same feature
            if((exists $mdl_results_HR->{"prv_trc_flag"}) && ($mdl_results_HR->{"prv_trc_flag"} == 1)) { # flag for a trc error in previous exon
              if($is_first) { 
                DNAORG_FAIL(sprintf("ERROR in $sub_name, found flag for trc error in earlier segment/exon but this is the first segment, $accn_name model: %s", $mdl_info_HAR->{"out_tiny"}[$mdl_idx]), 1, $FH_HR);
              }
              push(@cur_out_A, sprintf("  %8s ", "-"));                      # start 
              push(@cur_out_A, sprintf("%8s", "-"));                         # stop
              if($do_fid)      { push(@cur_out_A, sprintf(" %5s", "-")); }   # fid
              if($do_mdlb)     { push(@cur_out_A, "  " . "--"); }            # mdlb
              if($do_olap)     { push(@cur_out_A, sprintf(" %10s", "-")); }  # olap
              if($is_matpept)  { push(@cur_out_A, sprintf(" %10s", "-")); } # adj
            }
            else { 
              # not special case in which a trc error exists in earlier segment,
              # set annotation we do for all models (regardless of $is_first or $is_final values)
              my $genbank_match = $mdl_results_HR->{"genbank_mdl_annot_match"}; # 1 if existing GenBank annotation matches our annotation
              if($genbank_match) { $ngenbank_match++; }
              push(@cur_out_A, sprintf("  %8s ", (($genbank_match || (! $do_exist)) ? " " . $mdl_results_HR->{"out_start"} . " " : "[" . $mdl_results_HR->{"out_start"} . "]")));
              push(@cur_out_A, sprintf("%8s",    (($genbank_match || (! $do_exist)) ? " " . $mdl_results_HR->{"out_stop"}  . " " : "[" . $mdl_results_HR->{"out_stop"}  . "]")));
              if($do_fid) { push(@cur_out_A, sprintf(" %5.3f", $mdl_results_HR->{"fid2ref"})); } 
              if($do_totfid) { 
                # mdl_results_HR->{"fid2ref"} was computed as the
                # number of identities in the alignment of the
                # annotated feature to the reference feature divided
                # by the minimum of the length of the reference
                # feature and the length of the annotated feature, so
                # to determine total fid (fid we'd have for
                # concatenation of all aligned features to the
                # reference) we need to determine what the minimum
                # length is, as well as infer how many identities we
                # had.
                my $min_len = ($mdl_results_HR->{"len"} < $mdl_info_HAR->{"length"}[$mdl_idx]) ? $mdl_results_HR->{"len"} : $mdl_info_HAR->{"length"}[$mdl_idx];
                $tot_nid += ($mdl_results_HR->{"fid2ref"} * $min_len);
                $tot_id_min_len += $min_len;
              }
              if($do_mdlb) { 
                push(@cur_out_A, "  " . $mdl_results_HR->{"out_5boundary"} . $mdl_results_HR->{"out_3boundary"}); 
                if(($mdl_results_HR->{"out_5boundary"} ne ".") || 
                   (($mdl_results_HR->{"out_3boundary"} ne ".") && 
                    ($mdl_results_HR->{"out_3boundary"} ne "t") && 
                    ($mdl_results_HR->{"out_3boundary"} ne "e"))) { 
                  $at_least_one_fail = 1;
                }
              }
              if($do_olap) { 
                my $out_olp_str = ($mdl_results_HR->{"out_olp_str"} eq "") ? "NONE" : $mdl_results_HR->{"out_olp_str"};
                if($mdl_results_HR->{"out_olp_str"} ne $ref_olp_str) { 
                  $at_least_one_fail = 1; 
                  push(@cur_out_A, sprintf(" %10s", "F:" . $out_olp_str));
                }
                else { 
                  push(@cur_out_A, sprintf(" %10s", "P:" . $out_olp_str));
                }
              }
              
              if($is_matpept) { 
                my $adj_str = combine_ajb_and_aja_strings($mdl_results_HR->{"out_ajb_str"}, $mdl_results_HR->{"out_aja_str"});
                my $out_adj_str = ($adj_str eq "") ? "NONE" : $adj_str;
                if($adj_str ne $ref_adj_str) { 
                  $at_least_one_fail = 1; 
                  push(@cur_out_A, sprintf(" %10s", "F:" . $out_adj_str));
                }
                else { 
                  push(@cur_out_A, sprintf(" %10s", "P:" . $out_adj_str));
                }
              }
              if($is_first) { 
                if($mdl_results_HR->{"str_err_flag"}) { 
                  $at_least_one_fail = 1; 
                }
                $start_codon_char = $mdl_results_HR->{"str_err_flag"} ? $ss3_no_char : $ss3_yes_char;
              }
            } # end of 'else' entered if prv_trc_flag is *not* raised
            
            # now add annotation we only do for the final model of each feature, we do this
            # even if prv_trc_flag is raised
            if($is_final) { 
              if(! $is_matpept) { 
                if(validateStopCodon($mdl_results_HR->{"out_stop_codon"})) { 
                  $stop_codon_char = $ss3_yes_char;
                }
                else { 
                  $stop_codon_char   = $ss3_no_char;
                  $at_least_one_fail = 1;
                }
              } # end of 'if(! $is_matpept)'
              if(($mdl_results_HR->{"cumlen"} % 3) == 0) { 
                $multiple_of_3_char = $ss3_yes_char;
              }
              else { 
                $multiple_of_3_char = $ss3_yes_char;
                $at_least_one_fail = 1;
              }
              push(@cur_out_A, sprintf(" %6d", $mdl_results_HR->{"cumlen"})); 
              
              # add the ss3 (start/stop/multiple of 3 info) if we're not a mature peptide
              if(! $is_matpept) { 
                if($start_codon_char eq "") { die "ERROR $seq_idx $mdl_idx start_codon_char is blank\n"; }
                if($stop_codon_char  eq "") { die "ERROR $seq_idx $mdl_idx stop_codon_char is blank\n"; }
                if($multiple_of_3_char  eq "") { die "ERROR $seq_idx $mdl_idx multiple_of_3_char is blank\n"; }
                push(@cur_out_A,  sprintf(" %s%s%s", $start_codon_char, $stop_codon_char, $multiple_of_3_char));
                if($do_stop) { 
                  push(@cur_out_A, sprintf(" %3s", $mdl_results_HR->{"out_stop_codon"}));
                }
              }
              $pass_fail_char = ($at_least_one_fail) ? "F" : "P";
              push(@cur_out_A, sprintf(" %2s", $pass_fail_char));
              $pass_fail_str .= $pass_fail_char;
            } # end of 'if($is_final)'
          } # end of 'if(exists $mdl_results_HR->{"p_start"}'
          else { 
            # no prediction exists
            $at_least_one_fail = 1;
            push(@cur_out_A, sprintf("  %8s ", "NP")); # start position
            push(@cur_out_A, sprintf("%8s",  "NP"));   # stop position
            if($do_fid)  { push(@cur_out_A, sprintf(" %5s", "NP")); } # fid 
            if($do_mdlb) { push(@cur_out_A, "  NP"); } # model boundaries
            if($do_olap) { push(@cur_out_A, "  NP"); } # overlaps
            if($is_matpept)  { push(@cur_out_A, "  NP"); } # adjacencies
            if($is_final) { 
              push(@cur_out_A, sprintf(" %6s", "NP")); # length
              if((! $is_matpept) && ($do_ss3))  { push(@cur_out_A, "  NP"); } # ss3
              if((! $is_matpept) && ($do_stop)) { push(@cur_out_A, sprintf(" %3s", "NP")); } # stop
              $pass_fail_char = "F";
              push(@cur_out_A, sprintf(" %2s", $pass_fail_char));
              $pass_fail_str .= $pass_fail_char;
            }
          }
        } # end of 'for(my $mdl_idx'
      } # end of 'else' entered if feature is not a multifeature cds-mp
    } # end of 'for(my $ftr_idx'      

    # 3' UTR, if nec
    if($do_matpept) { 
      # TODO, update this to work for positive or negative strand
      if((exists $mdl_results_AAHR->[($nmdl-1)][$seq_idx]{"p_strand"}) && 
         ($mdl_results_AAHR->[($nmdl-1)][$seq_idx]{"p_strand"} ne "+")) { 
        DNAORG_FAIL("ERROR in $sub_name, prediction is on negative strand and trying to compute 3' UTR, need to add code for this case.", 1, $FH_HR);
      }
      if(! exists $mdl_results_AAHR->[($nmdl-1)][$seq_idx]{"p_start"}) { 
        push(@cur_out_A, sprintf("  %6s", "?")); # start
        push(@cur_out_A, sprintf(" %6s", "?"));  # stop
        push(@cur_out_A, sprintf(" %6s", "?"));  # length
      }
      elsif($mdl_results_AAHR->[($nmdl-1)][$seq_idx]{"out_stop"} == $accn_len) { # final model prediction stops at final nt
        push(@cur_out_A, sprintf("  %6d", 0)); # start 
        push(@cur_out_A, sprintf("  %6d", 0)); # stop 
        push(@cur_out_A, sprintf("  %6d", 0)); # length
      }            
      else { 
        my $utr_start = undef;
        my $tmp_stop = undef; # final stop position
        if(exists $mdl_results_AAHR->[($nmdl-1)][$seq_idx]{"append_stop"}) { 
          (undef, $tmp_stop) = create_output_start_and_stop($mdl_results_AAHR->[($nmdl-1)][$seq_idx]{"append_start"}, 
                                                            $mdl_results_AAHR->[($nmdl-1)][$seq_idx]{"append_stop"},
                                                            $seq_info_HAR->{"accn_len"}[$seq_idx], $seq_info_HAR->{"seq_len"}[$seq_idx], $FH_HR);
        }
        elsif(exists $mdl_results_AAHR->[($nmdl-1)][$seq_idx]{"c_stop"}) { 
          (undef, $tmp_stop) = create_output_start_and_stop($mdl_results_AAHR->[($nmdl-1)][$seq_idx]{"p_start"},  # irrelevant due to the first undef arg
                                                            $mdl_results_AAHR->[($nmdl-1)][$seq_idx]{"c_stop"},
                                                            $seq_info_HAR->{"accn_len"}[$seq_idx], $seq_info_HAR->{"seq_len"}[$seq_idx], $FH_HR);
        }
        else { 
          (undef, $tmp_stop) = create_output_start_and_stop($mdl_results_AAHR->[($nmdl-1)][$seq_idx]{"p_start"}, # irrelevant due to the first undef arg
                                                            $mdl_results_AAHR->[($nmdl-1)][$seq_idx]{"p_stop"}, 
                                                            $seq_info_HAR->{"accn_len"}[$seq_idx], $seq_info_HAR->{"seq_len"}[$seq_idx], $FH_HR);
        }
        $utr_start = $tmp_stop + 1;
        push(@cur_out_A, sprintf("  %6d", $utr_start));                   # start
        push(@cur_out_A, sprintf("  %6d", $accn_len));                    # stop 
        push(@cur_out_A, sprintf("  %6d", ($accn_len - $utr_start) + 1)); # length
      }
    }                

    # total length
    push(@cur_out_A, sprintf("  %6d", $accn_len));
    # average fid
    if($do_totfid) { 
      push(@cur_out_A, sprintf("  %5.3f", ($tot_id_min_len > 0) ? ($tot_nid / $tot_id_min_len) : 0.));
    }
    if($do_exist) { 
      # output stats on GenBank annotations and comparison
      push(@cur_out_A, sprintf("  %5d", $seq_info_HAR->{"num_genbank_mdl_annot"}[$seq_idx]));      # number of GenBank annotated features
      push(@cur_out_A, sprintf("  %5d", $seq_info_HAR->{"num_genbank_mdl_exon_annot"}[$seq_idx])); # number of exons in those annotate features
      push(@cur_out_A, sprintf("  %5d", $ngenbank_match)); # number of exons for which our annotation matches start..stop of at least 1 GenBank exon
    }

    my $accn_failed = ($pass_fail_str =~ m/F/) ? 1 : 0;
    my $result_str = ($accn_failed) ? "FAIL" : "PASS";
    $result_str .= " " . $pass_fail_str;
    push(@cur_out_A, sprintf("  %s", $result_str));

    # make a version of $pass_fail_str with spaces for the $tblsum_FH file
    my @pass_fail_A = split("", $pass_fail_str);
    my $pass_fail_str_with_spaces = ($accn_failed) ? "FAIL" : "PASS";
    $pass_fail_str_with_spaces .= " " . $pass_fail_A[0];
    for(my $pf = 1; $pf < scalar(@pass_fail_A); $pf++) { 
      $pass_fail_str_with_spaces .= " " . $pass_fail_A[$pf];
    }    
    print $tblsum_FH ("$accn_name $pass_fail_str_with_spaces\n");

    # actually output the information to the relevant file handles
    if(($seq_idx == 0) && $do_tblfirst) { 
      # copy reference info if this is the reference
      @ref_out_A = @cur_out_A; 
    } 
    else { 
      push(@page_out_AA, [@cur_out_A]);
      $cur_pagesize++;
      if(($accn_failed) || (($seq_idx == 0) && (! opt_IsUsed("--infasta", $opt_HHR)))) { # print ref if --infasta not used
        push(@fail_page_out_AA, [@cur_out_A]);
        $cur_fail_pagesize++;
        $tot_nfail++;
      }        
      if(($seq_info_HAR->{"nerrors"}[$seq_idx] > 0) || (($seq_idx == 0) && (! opt_IsUsed("--infasta", $opt_HHR)))) { # print ref if --infasta not used { 
        push(@err_page_out_AA, [@cur_out_A]);
        $cur_err_pagesize++;
      }        
    }
    if($cur_pagesize == $act_nseqcol) { 
      $npages++;
      output_tbl_page_of_sequences($FH_HR->{"tbl"}, \@out_row_header_A, \@page_out_AA, ($do_tblfirst ? \@ref_out_A : undef), $npages, $FH_HR);
      @page_out_AA = ();
      $cur_pagesize = 0;
    }
    if($accn_failed && 
       ($cur_fail_pagesize == $act_nseqcol)) { 
      $nfail_pages++;
      output_tbl_page_of_sequences($FH_HR->{"failtbl"}, \@out_row_header_A, \@fail_page_out_AA, ($do_tblfirst ? \@ref_out_A : undef), $nfail_pages, $FH_HR);
      @fail_page_out_AA = ();
      $cur_fail_pagesize = 0;
    }
    if(($seq_info_HAR->{"nerrors"}[$seq_idx] > 0) && 
       ($cur_err_pagesize == $act_nseqcol)) { 
      $nerr_pages++;
      output_tbl_page_of_sequences($FH_HR->{"errtbl"}, \@out_row_header_A, \@err_page_out_AA, ($do_tblfirst ? \@ref_out_A : undef), $nerr_pages, $FH_HR);
      @err_page_out_AA = ();
      $cur_err_pagesize = 0;
    }
  } # end of 'for($seq_idx'
  # print final page (if non-empty)
  if($cur_pagesize > 0) { 
    $npages++;
    output_tbl_page_of_sequences($FH_HR->{"tbl"}, \@out_row_header_A, \@page_out_AA, ($do_tblfirst ? \@ref_out_A : undef), $npages, $FH_HR);
  }
  if($cur_fail_pagesize > 0) { 
    $nfail_pages++;
    output_tbl_page_of_sequences($FH_HR->{"failtbl"}, \@out_row_header_A, \@fail_page_out_AA, ($do_tblfirst ? \@ref_out_A : undef), $nfail_pages, $FH_HR);
  }
  if($cur_err_pagesize > 0) { 
    $nerr_pages++;
    output_tbl_page_of_sequences($FH_HR->{"errtbl"}, \@out_row_header_A, \@err_page_out_AA, ($do_tblfirst ? \@ref_out_A : undef), $nerr_pages, $FH_HR);
  }

  return $tot_nfail;
}

#################################################################
# Subroutine: output_tbl_page_of_sequences()
# Incept:     EPN, Mon Mar 14 14:53:30 2016
#
# Purpose:    Output a 'page' of annotation information. 
#
# Args:
#  $FH:            file handle to print to
#  $header_AR:     reference to array of row headers
#  $out_AAR:       reference to the 2D array of output tokens for
#                  current sequences for the page
#  $ref_out_AR:    reference to array of output tokens for 1st column 
#                  (e.g. the reference), undef to skip
#  $page_idx:      page number
#  $FH_HR:         REF to hash of file handles
#
# Returns:    void
#
# Dies: If we don't have the appropriate number of tokens in an output array.
#
#################################################################
sub output_tbl_page_of_sequences { 
  my $sub_name = "output_tbl_page_of_sequences";
  my $nargs_exp = 6;
  if(scalar(@_) != $nargs_exp) { die "ERROR $sub_name entered with wrong number of input args"; }

  my ($FH, $header_AR, $out_AAR, $ref_out_AR, $page_idx, $FH_HR) = @_;

  my $nseq = scalar(@{$out_AAR});
  if(defined $ref_out_AR) { $nseq++; }
  my $AR; # reference to current array we are printing

  my @cwidth_A = (); # max width of each column (max width of all tokens for each sequence) 
  my ($ntok, $el); # number of tokens, and element of an array
  my $nrow = scalar(@{$header_AR});

  # first, make sure all sequences have same number of output tokens as we have row headers,
  # and determine maximum width of all tokens for each sequence
  for(my $i = 0; $i < $nseq; $i++) { 
    # if $ref_out_AR is defined: first column is reference, then come the other seqs
    my $ip = (defined $ref_out_AR) ? $i-1 : $i;
    $AR = ((defined $ref_out_AR) && ($i == 0)) ? $ref_out_AR : \@{$out_AAR->[$ip]}; 
    $cwidth_A[$i] = 0;
    $ntok = scalar(@{$AR});
    if($ntok != $nrow) { 
      # if you ever get the error in the following line, comment it out and rerun
      # the output will be shifted by some number of tokens and it should be helpful
      # for figuring out what tokens are missing
      DNAORG_FAIL(sprintf("ERROR in $sub_name, we have $nrow headers, but sequence %s has $ntok tokens", $i+1, $ntok), 1, $FH_HR); 
    }
    foreach $el (@{$AR}) { 
      $el =~ s/^\s+//; # remove leading whitespace
      $el =~ s/\s+$//; # remove trailing whitespace
      if(length($el) > $cwidth_A[$i]) { 
        $cwidth_A[$i] = length($el);
      }
    }
  }
  for(my $i = 0; $i < $nseq; $i++) { 
    $cwidth_A[$i] += 2; # add 2 spaces for in-between sequence columns (the two spaces to the right of each column)
  }

  # determine max width of all row headers:
  my $hwidth = 0;
  for(my $r = 0; $r < $nrow; $r++) { 
    if(length($header_AR->[$r]) > $hwidth) { 
      $hwidth = length($header_AR->[$r]);
    }
  }
  $hwidth += 2;

  for(my $r = 0; $r < $nrow; $r++) { 
    printf $FH ("%-*s", $hwidth, $header_AR->[$r]);
    for(my $i = 0; $i < $nseq; $i++) { 
      # if $ref_out_AR is defined: first column is reference, then come the other seqs
      my $ip = (defined $ref_out_AR) ? $i-1 : $i;
      $AR = ((defined $ref_out_AR) && ($i == 0)) ? $ref_out_AR : \@{$out_AAR->[$ip]}; 
      $el = $AR->[$r];
      $el =~ s/\s+//g;
      printf $FH ("%*s", $cwidth_A[$i], $AR->[$r]);
    }
    printf $FH ("\n");
  }
  print $FH "#\n";
  printf $FH ("# end of page %d\n", $page_idx);
  print $FH "#\n";

  return;
}

#################################################################
# Subroutine:  output_errors_header
# Incept:      EPN, Thu Mar 10 18:57:48 2016
#
# Purpose:    Output the header lines for the all errors and 
#             per-accession error files.
#
# Arguments: 
#  $ftr_info_HAR:   REF to hash of arrays with information on the features
#  $ofile_info_HHR: REF to 2D hash of output file information, ADDED TO HERE
#
# Returns:    void
#
################################################################# 
sub output_errors_header { 
  my $sub_name = "output_errors_header";
  my $nargs_exp = 2;
  if(scalar(@_) != $nargs_exp) { die "ERROR $sub_name entered with wrong number of input args"; }

  my ($ftr_info_HAR, $ofile_info_HHR) = @_;

  my $nftr = validateFeatureInfoHashIsComplete($ftr_info_HAR, undef, $ofile_info_HHR->{"FH"}); # nftr: number of features

  my $allerr_FH = $ofile_info_HHR->{"FH"}{"allerr"};
  my $pererr_FH = $ofile_info_HHR->{"FH"}{"pererr"};

  # all errors file header
  printf $allerr_FH ("# Each error encountered is printed below, one error per line.\n");
  printf $allerr_FH ("# Each line has four columns with the following labels:\n");
  printf $allerr_FH ("#   \"accn\"         : sequence accession\n");
  printf $allerr_FH ("#   \"idx\"          : feature index, full feature names are listed below for each index\n");
  printf $allerr_FH ("#   \"code\"         : 3 digit error code\n");
  printf $allerr_FH ("#   \"error-message\": error message, possibly with additional information at end enclosed in \"[]\"\n");
  printf $allerr_FH ("#\n");
  printf $allerr_FH ("# List of features:\n");

  # per accession errors file header
  printf $pererr_FH ("# Each accession for which at least one error was found is printed below.\n");
  printf $pererr_FH ("# One line per accession. Each line is formatted as follows:\n");
  printf $pererr_FH ("#   <accession> <idxA>:<errorcodeA1>(,<errorcodeAM>) <idxN>:<errorcodeN1>(,<errorcodeNM>)\n");
  printf $pererr_FH ("# For indices (<idx>) A to N, each with M error codes.\n");
  printf $pererr_FH ("# Each index refers to a 'feature' in the reference accession as defined below.\n");
  printf $pererr_FH ("# If no index exists, then the error pertains to the entire sequence.\n");

  # print feature list
  for(my $ftr_idx = 0; $ftr_idx < $nftr; $ftr_idx++) { 
    my $str = sprintf("# Feature \#%d: %s %s\n", $ftr_idx+1, $ftr_info_HAR->{"out_short"}[$ftr_idx], $ftr_info_HAR->{"out_product"}[$ftr_idx]);
    print $allerr_FH $str;
    print $pererr_FH $str;
  }

  # a few more all error lines
  printf $allerr_FH ("# \"N/A\" in feature index and desc columns (idx and desc) indicates error pertains to the entire sequence\n");
  printf $allerr_FH ("#       as opposed to a specific feature.\n");
  printf $allerr_FH ("#\n");

  # output multifeature relationships (e.g. CDS made up of mature peptides)
  output_multifeature_relationships($pererr_FH, $ftr_info_HAR, $ofile_info_HH{"FH"});
  output_multifeature_relationships($allerr_FH, $ftr_info_HAR, $ofile_info_HH{"FH"});

  printf $allerr_FH ("%-10s  %3s  %-9s  %4s  error-message\n", "#accn", "idx", "desc", "code");
  printf $pererr_FH ("#\n");

  return;
}

#################################################################
# Subroutine: output_errors_all_sequences()
# Incept:     EPN, Tue Mar 15 14:33:52 2016
#
# Purpose:   Output the errors for all sequences.
#
# Arguments:
#  $err_ftr_instances_AHHR: REF to array of 2D hashes with per-feature errors, PRE-FILLED
#  $err_seq_instances_HHR:  REF to 2D hash with per-sequence errors, PRE-FILLED
#  $ftr_info_HAR:           REF to hash of arrays with information on the features, PRE-FILLED
#  $seq_info_HAR:           REF to hash of arrays with information on the sequences, PRE-FILLED, we add "nerrors" values here
#  $err_info_HAR:           REF to the error info hash of arrays, PRE-FILLED
#  $opt_HHR:                REF to 2D hash of option values, see top of epn-options.pm for description
#  $ofile_info_HHR:         REF to the 2D hash of output file information
#             
# Returns:  void
# 
# Dies:     never
#
#################################################################
sub output_errors_all_sequences { 
  my $sub_name = "output_errors_all_sequences";
  my $nargs_exp = 7;
  if(scalar(@_) != $nargs_exp) { die "ERROR $sub_name entered with wrong number of input args"; }

  my ($err_ftr_instances_AHHR, $err_seq_instances_HHR, $ftr_info_HAR, $seq_info_HAR, $err_info_HAR, $opt_HHR, $ofile_info_HHR) = @_;

  my $FH_HR  = $ofile_info_HHR->{"FH"}; # for convenience
  my $all_FH = $FH_HR->{"allerr"}; # for convenience
  my $per_FH = $FH_HR->{"pererr"}; # for convenience

  my $nftr = validateFeatureInfoHashIsComplete ($ftr_info_HAR, undef, $FH_HR); # nftr: number of features
  my $nseq = validateSequenceInfoHashIsComplete($seq_info_HAR, undef, $opt_HHR, $FH_HR); # nseq: number of sequences
  my $nerr = getConsistentSizeOfInfoHashOfArrays($err_info_HAR, $FH_HR); 

  my ($seq_idx, $ftr_idx, $err_idx); # counters
  for($seq_idx = 0; $seq_idx < $nseq; $seq_idx++) { 
    my $seq_nseqerr = 0; # number of per-sequence errors for this sequence
    my $seq_nftrerr = 0; # number of per-feature errors for this sequence
    my $seq_name    = $seq_info_HAR->{"seq_name"}[$seq_idx];
    my $accn_name   = $seq_info_HAR->{"accn_name"}[$seq_idx];
    my $per_line    = $accn_name . " "; # the line for this sequence to print to $per_FH
    #######################
    # per-sequence errors #
    #######################
    for($err_idx = 0; $err_idx < $nerr; $err_idx++) { 
      if($err_info_HAR->{"pertype"}[$err_idx] eq "sequence") { 
        my $err_code = $err_info_HAR->{"code"}[$err_idx];
        if(exists $err_seq_instances_HHR->{$err_code}{$seq_name}) { 
          # an error exists, output it
          printf $all_FH ("%-10s  %3s  %-9s  %4s  %s%s\n", $accn_name, "N/A", "N/A", $err_code, $err_info_HAR->{"msg"}[$err_idx], 
                          " [" . $err_seq_instances_HHR->{$err_code}{$seq_name} . "]"); 
          $seq_nseqerr++;
          $per_line .= " " . $err_code;
        }
      }  
    }
    ######################
    # per-feature errors #
    ######################
    for($ftr_idx = 0; $ftr_idx < $nftr; $ftr_idx++) { 
      my $out_tiny = $ftr_info_HAR->{"out_tiny"}[$ftr_idx];
      my $ftr_seq_nftrerr = 0; # number of errors we've seen for this sequence and feature
      for($err_idx = 0; $err_idx < $nerr; $err_idx++) { 
        if($err_info_HAR->{"pertype"}[$err_idx] eq "feature") { 
          my $err_code = $err_info_HAR->{"code"}[$err_idx];
          if(exists $err_ftr_instances_AHHR->[$ftr_idx]{$err_code}{$seq_name}) { 
            # an error exists, output it
            printf $all_FH ("%-10s  %3s  %-9s  %4s  %s%s\n", $accn_name, ($ftr_idx+1), $out_tiny, $err_code, $err_info_HAR->{"msg"}[$err_idx], 
                            " [" . $err_ftr_instances_AHHR->[$ftr_idx]{$err_code}{$seq_name} . "]"); 
            if($ftr_seq_nftrerr == 0) { 
              $per_line .= (" " . ($ftr_idx+1) . ":" . $err_code);
            }
            else { 
              $per_line .= "," . $err_code;
            }
            if($err_code eq "olp") { # special case, add the extra string
              $per_line .= ":" . $err_ftr_instances_AHHR->[$ftr_idx]{$err_code}{$seq_name};
            }
            $ftr_seq_nftrerr++;
            $seq_nftrerr++;
          }
        }
      }
    }
    if($seq_nseqerr + $seq_nftrerr > 0) { 
      print $per_FH $per_line . "\n";
    }
    $seq_info_HAR->{"nerrors"}[$seq_idx] = $seq_nseqerr + $seq_nftrerr;
  } # end of 'for($seq_idx = 0'...
  return;
}

#################################################################
# Subroutine: output_errors_summary()
# Incept:     EPN, Thu Mar 17 12:55:55 2016
#
# Purpose:   Summarize the errors. Create this in a new file
#            and also (optionally) to stdout, if $do_stdout.
#
# Arguments:
#  $FH:                     file handle to print to
#  $err_ftr_instances_AHHR: REF to array of 2D hashes with per-feature errors, PRE-FILLED
#  $err_seq_instances_HHR:  REF to 2D hash with per-sequence errors, PRE-FILLED
#  $ftr_info_HAR:           REF to hash of arrays with information on the features, PRE-FILLED
#  $seq_info_HAR:           REF to hash of arrays with information on the sequences, PRE-FILLED
#  $err_info_HAR:           REF to the error info hash of arrays, PRE-FILLED
#  $do_stdout:              '1' to output to stdout as well as $FH file handle
#  $opt_HHR:                REF to 2D hash of option values, see top of epn-options.pm for description
#  $ofile_info_HHR:         REF to the 2D hash of output file information
#             
# Returns:  void
# 
# Dies:     never
#
#################################################################
sub output_errors_summary { 
  my $sub_name = "output_errors_summary()";
  my $nargs_exp = 9;
  if(scalar(@_) != $nargs_exp) { die "ERROR $sub_name entered with wrong number of input args"; }

  my ($FH, $err_ftr_instances_AHHR, $err_seq_instances_HHR, $ftr_info_HAR, $seq_info_HAR, $err_info_HAR, $do_stdout, $opt_HHR, $ofile_info_HHR) = @_;

  my $FH_HR  = $ofile_info_HHR->{"FH"}; # for convenience
  my $nftr = validateFeatureInfoHashIsComplete ($ftr_info_HAR, undef, $FH_HR); # nftr: number of features
  my $nseq = validateSequenceInfoHashIsComplete($seq_info_HAR, undef, $opt_HHR, $FH_HR); # nseq: number of sequences
  my $nerr = getConsistentSizeOfInfoHashOfArrays($err_info_HAR, $FH_HR); 

  # output header, with explanations
  outputString($FH, $do_stdout, sprintf("# Table below includes counts of error codes\n"));
  outputString($FH, $do_stdout, sprintf("#\n"));
  outputString($FH, $do_stdout, sprintf("# Explanation of columns:\n"));
  outputString($FH, $do_stdout, sprintf("# \"code\"       : the error code\n"));
  outputString($FH, $do_stdout, sprintf("# \"#tot\"       : total number of occurences of code , possibly > 1 for some accessions\n"));
  outputString($FH, $do_stdout, sprintf("# \"#accn\"      : number of accessions with at least 1 occurence of code\n"));
  outputString($FH, $do_stdout, sprintf("# \"fraction...\": fraction of all $nseq accessions with at least 1 occurence of code\n"));
  outputString($FH, $do_stdout, sprintf("#\n"));

  outputString($FH, $do_stdout, sprintf("# Explanation of final two rows beginning with \"total\" and \"any\":\n"));
  outputString($FH, $do_stdout, sprintf("#   \"total\":\"#tot\"   column is total number of error codes reported\n"));
  outputString($FH, $do_stdout, sprintf("#   \"any\":\"#tot\"     column is number of accessions with >= 1 error code\n"));
  outputString($FH, $do_stdout, sprintf("#   \"any\":\"fraction\" column is fraction of accessions with >= 1 error code\n"));
  outputString($FH, $do_stdout, sprintf("#code   #tot  #accn  fraction-of-all-$nseq-accn\n"));
  outputString($FH, $do_stdout, sprintf("#----  -----  -----  ------\n"));

  # for each error code, gather counts
  my $ntot_all  = 0; # total number of errors
  my $naccn_all = 0; # number of accessions with >= 1 error 
  my %seq_counted_all_err_H = (); # for all errors, we add each sequence to this hash if it has >= 1 error
  
  for(my $err_idx = 0; $err_idx < $nerr; $err_idx++) { 
    my $ntot_err  = 0;
    my $naccn_err = 0;
    my $err_code = $err_info_HAR->{"code"}[$err_idx];
    my %seq_counted_this_err_H = (); # for per-feature errors, we add each sequence to this hash 
                                     # as we see it, so we can more efficiently count the errors

    if($err_info_HAR->{"pertype"}[$err_idx] eq "sequence") { 
      foreach my $seq_name (keys %{$err_seq_instances_HHR->{$err_code}}) { 
        $naccn_err++;
        if(! exists $seq_counted_all_err_H{$seq_name}) { 
          $naccn_all++;
          $seq_counted_all_err_H{$seq_name} = 1;
        }
      }
      $ntot_err  = $naccn_err; # only 1 error per sequence for these guys
      $ntot_all += $naccn_err; # only 1 error per sequence for these guys
    }
    elsif($err_info_HAR->{"pertype"}[$err_idx] eq "feature") { 
      for(my $ftr_idx = 0; $ftr_idx < $nftr; $ftr_idx++) { 
        foreach my $seq_name (keys %{$err_ftr_instances_AHHR->[$ftr_idx]{$err_code}}) { 
          $ntot_err++;
          $ntot_all++;
          if(! exists $seq_counted_this_err_H{$seq_name}) { 
            $naccn_err++;
            $seq_counted_this_err_H{$seq_name} = 1;
          }
          if(! exists $seq_counted_all_err_H{$seq_name}) { 
            $naccn_all++;
            $seq_counted_all_err_H{$seq_name} = 1;
          }
        }
      }
    }

    # output stats for this error 
    outputString($FH, $do_stdout, sprintf("%5s  %5d  %5d  %6.4f\n", $err_code, $ntot_err, $naccn_err, ($naccn_err / $nseq)));
  }

  # the 'total' and 'any' lines
  outputString($FH, $do_stdout, sprintf("#----  -----  -----  ------\n"));
  outputString($FH, $do_stdout, sprintf("%5s  %5d  %5s  %6s\n",  "total", $ntot_all,  "-", "-"));
  outputString($FH, $do_stdout, sprintf("%5s  %5d  %5s  %6.4f\n", "any",  $naccn_all, "-", ($naccn_all / $nseq)));

  return;
}

#################################################################
# Subroutine:  output_multifeature_relationships
# Incept:      EPN, Thu Mar 10 19:15:38 2016
#
# Purpose:    Output the multi-feature relationships, e.g. CDS comprised of
#             multiple features.
#
# Arguments: 
#  $FH:             file handle to print to
#  $ftr_info_HAR:   REF to hash of arrays with information on the features
#  $FH_HR:          REF to hash of file handles
#
# Returns:    void
#
################################################################# 
sub output_multifeature_relationships { 
  my $sub_name = "output_multifeature_relationships";
  my $nargs_exp = 3;
  if(scalar(@_) != $nargs_exp) { die "ERROR $sub_name entered with wrong number of input args"; }

  my ($FH, $ftr_info_HAR, $FH_HR) = @_;

  my $nftr = validateFeatureInfoHashIsComplete($ftr_info_HAR, undef, $FH_HR); # nftr: number of features

  my $nprinted = 0;

  for(my $ftr_idx = 0; $ftr_idx < $nftr; $ftr_idx++) { 
    if($ftr_info_HAR->{"annot_type"}[$ftr_idx] eq "multifeature") { # we only do this for features annotated by models
      if($nprinted == 0) { 
        print $FH ("#\n");
        print $FH ("# CDS:MAT_PEPTIDE relationships:\n");
        print $FH ("#\n");
      }
      
      if($ftr_info_HAR->{"type"}[$ftr_idx] ne "cds-mp") { 
        DNAORG_FAIL(sprintf("ERROR in $sub_name, unexpected type %s for multifeature, feature #%d %s, expected cds-mp", $ftr_info_HAR->{"type"}[$ftr_idx], $ftr_idx+1, $ftr_info_HAR->{"out_tiny"}[$ftr_idx]), 1, $FH_HR);
      }
      
      # get the array of primary children feature indices for this feature
      my @children_idx_A = (); # feature indices of the primary children of this feature
      getPrimaryOrAllChildrenFromFeatureInfo($ftr_info_HAR, $ftr_idx, "primary", \@children_idx_A, $FH_HR);
      printf $FH ("# %s is comprised of the following primary features in order:\n#   ", $ftr_info_HAR->{"out_tiny"}[$ftr_idx]);
      foreach my $child_ftr_idx (@children_idx_A) { 
        printf $FH "%s ", $ftr_info_HAR->{"out_tiny"}[$child_ftr_idx];
      }
      print $FH "\n#\n";
      
      getPrimaryOrAllChildrenFromFeatureInfo($ftr_info_HAR, $ftr_idx, "all", \@children_idx_A, $FH_HR);
      printf $FH ("# %s encodes all of the following features in order:\n#   ", $ftr_info_HAR->{"out_tiny"}[$ftr_idx]);
      foreach my $child_ftr_idx (@children_idx_A) { 
        printf $FH "%s ", $ftr_info_HAR->{"out_tiny"}[$child_ftr_idx];
      }
      print $FH "\n#\n";
      $nprinted++;
    }
  }
  outputDividingLine(undef, $FH); # undef makes outputDividingLine() use its default length for the dividing line

  return;
}

#################################################################
# Subroutine: output_gap_info()
# Incept:     EPN, Thu Mar 10 19:15:38 2016
#
# Purpose:    Output the multi-feature relationships, e.g. CDS comprised of
#             multiple features.
#
# Arguments: 
# $perseq_FH:        output file handle to print per-sequence gap info to, undef to not print perseq info
# $pergap_FH:        output file handle to print per-gap info to
# $do_perseq_tbl:    '1' to output per sequence gaps as a table, '0' to print a list
# $do_gap_all:       '1' to output per gap info for all gaps
# $do_gap_not3:      '1' to output per gap info for gaps that are not a multiple of 3, not for all gaps
# $do_gap_special:   '1' to output per gap info for special gaps that are possibly causative of a frameshift
#                    Only 1 of $pergap_all, $pergap_not3, and $pergap_special can be '1'.
# $mdl_info_HAR:     REF to hash of arrays with information on the models, PRE-FILLED
# $ftr_info_HAR:     REF to hash of arrays with information on the features, PRE-FILLED
# $seq_info_HAR:     REF to hash of arrays with information on the sequences, PRE-FILLED
# $mdl_results_AAHR: REF to results AAH, PRE-FILLED
# $opt_HHR:          REF to 2D hash of option values, see top of epn-options.pm for description
# $ofile_info_HHR:   REF to the 2D hash of output file information
#
# Returns:    void
#
#################################################################
sub output_gap_info {
  my $sub_name = "output_gap_info";
  my $nargs_exp = 12;
  if(scalar(@_) != $nargs_exp) { die "ERROR $sub_name entered with wrong number of input args"; }
 
  my ($perseq_FH, $pergap_FH, $do_perseq_tbl, $do_gap_all, $do_gap_not3, $do_gap_special, $mdl_info_HAR, $ftr_info_HAR, $seq_info_HAR, $mdl_results_AAHR, $opt_HHR, $ofile_info_HHR) = @_;

  my $FH_HR = $ofile_info_HHR->{"FH"}; # for convenience

  if($do_gap_all) {
    if($do_gap_not3 || $do_gap_special) { die "ERROR in $sub_name, exactly one of $do_gap_all, $do_gap_not3, and $do_gap_special must be true"; }
  }
  elsif($do_gap_not3) { 
    if($do_gap_all || $do_gap_special) { die "ERROR in $sub_name, exactly one of $do_gap_all, $do_gap_not3, and $do_gap_special must be true"; }
  }
  elsif($do_gap_special) { 
    if($do_gap_all || $do_gap_not3) { die "ERROR in $sub_name, exactly one of $do_gap_all, $do_gap_not3, and $do_gap_special must be true"; }
  }
  else { 
    die "ERROR in $sub_name, exactly one of $do_gap_all, $do_gap_not3, and $do_gap_special must be true"; 
  }

  my @gapstr_AA = ();           # [0..$nseq-1][0..$nftr-1]: string describing all gaps for this sequence and this feature
  my @w_gapstr_A = ();          # [0..$i..$nftr-1] max width of $gapstr_AA[$0..nseq-1][$i] for feature $i over all sequences

  my @tot_gap_length_AA = ();   # [0..$nseq-1][0..$nftr-1]: total number of gap positions for this sequence and this feature
  my @w_tot_gap_length_A = ();  # [0..$i..$nftr-1] max width of $tot_gap_length_AA[$0..nseq-1][$i] for feature $i over all sequences

  my @net_gap_length_AA = ();   # [0..$nseq-1][0..$nftr-1]: net number of gap positions for this sequence and this feature
  my @w_net_gap_length_A = ();  # [0..$i..$nftr-1] max width of $net_gap_length_AA[$0..nseq-1][$i] for feature $i over all sequences

  my @ftr_gapstr_AH      = ();  # [0..$i..$nftr-1]: hash w/key: gapstring for a single position, value: number of times that gapstring occurs in any of @gapstr_AA for feature $i
  
  my $ch_gapstr         = "string";
  my $ch_tot_gap_length = "tot";
  my $ch_net_gap_length = "net";

  $w_gapstr_A[0]         = length($ch_gapstr);
  $w_tot_gap_length_A[0] = length($ch_tot_gap_length);
  $w_net_gap_length_A[0] = length($ch_net_gap_length);
  %{$ftr_gapstr_AH[0]}   = ();

  my $width_seq = length("#accession");
  my $ftr_idx = 0;

  my $nftr = validateFeatureInfoHashIsComplete($ftr_info_HAR, undef, $FH_HR); # nftr: number of features
  my $nmdl = validateModelInfoHashIsComplete   ($mdl_info_HAR, undef, $FH_HR); # nmdl: number of homology models
  my $nseq = validateSequenceInfoHashIsComplete($seq_info_HAR, undef, $opt_HHR, $FH_HR); # nseq: number of sequences

  for(my $seq_idx = 0; $seq_idx < $nseq; $seq_idx++) { 
    my $seq_accn = $seq_info_HAR->{"accn_name"}[$seq_idx];
    if(length($seq_accn) > $width_seq) { 
      $width_seq = length($seq_accn);
    }
    @{$gapstr_AA[$seq_idx]} = ();
    my $offset = 0;
    my $ins_idx = 0;
    my $del_idx = 0;
    my $next_ins_str   = undef;
    my $next_del_str   = undef;
    my $next_ins_rfpos = undef;
    my $next_del_rfpos = undef;
    my $next_ins_count = undef;
    my $next_del_count = undef;
    my $gapstr = "";
    my $substr;
    my $tot_gap_length = 0;
    my $net_gap_length = 0;
    $ftr_idx = 0;

    for(my $mdl_idx = 0; $mdl_idx < $nmdl; $mdl_idx++) { 
      my @refdel_A = (); 
      my @refins_A = (); 
      if(! exists $mdl_results_AAHR->[$mdl_idx][$seq_idx]{"refinsstr"}) { 
        printf("HEYA mdl_idx: $mdl_idx, seq_idx: $seq_idx refinsstr does not exist\n"); 
      }
      if(! exists $mdl_results_AAHR->[$mdl_idx][$seq_idx]{"refdelstr"}) { 
        printf("HEYA mdl_idx: $mdl_idx, seq_idx: $seq_idx refdelstr does not exist\n"); 
      }
      if((exists $mdl_results_AAHR->[$mdl_idx][$seq_idx]{"refinsstr"}) && $mdl_results_AAHR->[$mdl_idx][$seq_idx]{"refinsstr"} ne "") {
        @refins_A = split(",", $mdl_results_AAHR->[$mdl_idx][$seq_idx]{"refinsstr"});
      }
      if((exists $mdl_results_AAHR->[$mdl_idx][$seq_idx]{"refdelstr"}) && $mdl_results_AAHR->[$mdl_idx][$seq_idx]{"refdelstr"} ne "") {
        @refdel_A = split(",", $mdl_results_AAHR->[$mdl_idx][$seq_idx]{"refdelstr"});
      }
      my $ndel = scalar(@refdel_A);
      my $nins = scalar(@refins_A);
      my $mdl_is_final = $mdl_info_HAR->{"is_final"}[$mdl_idx];
      my $mdl_is_first = $mdl_info_HAR->{"is_first"}[$mdl_idx];
      $ins_idx = 0;
      $del_idx = 0;
      $next_del_str = ($del_idx < $ndel) ? $refdel_A[$del_idx] : undef;
      $next_ins_str = ($ins_idx < $nins) ? $refins_A[$ins_idx] : undef;
      
      while(defined $next_ins_str || defined $next_del_str) { 
        # printf("next_ins_str: %s\n", (defined $next_ins_str) ? $next_ins_str : "undefined");
        # printf("next_del_str: %s\n", (defined $next_del_str) ? $next_del_str : "undefined");
        ($next_del_rfpos, $next_del_count) = (defined $next_del_str) ? split(":", $next_del_str) : (undef, undef);
        ($next_ins_rfpos, $next_ins_count) = (defined $next_ins_str) ? split(":", $next_ins_str) : (undef, undef);
        if(defined $next_del_rfpos) { $next_del_rfpos += $offset; }
        if(defined $next_ins_rfpos) { $next_ins_rfpos += $offset; }
        
        if(defined $next_ins_str && defined $next_del_str) { 
          if($next_del_rfpos <= $next_ins_rfpos) { # delete comes first, print it
            $substr = "D" . $next_del_rfpos . ":" . $next_del_count;
            if($do_gap_all || (($next_del_count % 3) != 0)) { 
              if($gapstr ne "") { $gapstr .= ","; }
              $gapstr .= $substr;
              $tot_gap_length += $next_del_count;
              $net_gap_length -= $next_del_count;
              if(! $do_gap_special) { 
                $ftr_gapstr_AH[$ftr_idx]{$substr}++;
              }
            }
            $del_idx++;
            $next_del_str = ($del_idx < $ndel) ? $refdel_A[$del_idx] : undef;
          }
          elsif($next_ins_rfpos < $next_del_rfpos) { # insert comes first, print it
            $substr = "I" . $next_ins_rfpos . ":" . $next_ins_count;
            if($do_gap_all || (($next_ins_count % 3) != 0)) { 
              if($gapstr ne "") { $gapstr .= ","; }
              $gapstr .= $substr;
              $tot_gap_length += $next_ins_count;
              $net_gap_length += $next_ins_count;
              if(! $do_gap_special) { 
                $ftr_gapstr_AH[$ftr_idx]{$substr}++;
              }
            }
            $ins_idx++;
            $next_ins_str = ($ins_idx < $nins) ? $refins_A[$ins_idx] : undef;
          }
        }
        elsif(defined $next_del_str) { # $next_ins is undefined
          $substr = "D" . $next_del_rfpos . ":" . $next_del_count;
          if($do_gap_all || (($next_del_count % 3) != 0)) { 
            if($gapstr ne "") { $gapstr .= ","; }
            $gapstr .= $substr;
            $tot_gap_length += $next_del_count;
            $net_gap_length -= $next_del_count;
            if(! $do_gap_special) {
              $ftr_gapstr_AH[$ftr_idx]{$substr}++;
            }
          }
          $del_idx++;
          $next_del_str = ($del_idx < $ndel) ? $refdel_A[$del_idx] : undef;
        }
        elsif(defined $next_ins_str) { # $next_del is undefined
          $substr = "I" . $next_ins_rfpos . ":" . $next_ins_count;
          if($do_gap_all | (($next_ins_count % 3) != 0))  { 
            if($gapstr ne "") { $gapstr .= ","; }
            $gapstr .= $substr;
            $tot_gap_length += $next_ins_count;
            $net_gap_length += $next_ins_count;
            if(! $do_gap_special) { 
              $ftr_gapstr_AH[$ftr_idx]{$substr}++;
            }
          }
          $ins_idx++;
          $next_ins_str = ($ins_idx < $nins) ? $refins_A[$ins_idx] : undef;
        }        
      } # end of 'while(defined $next_ins_str || defined $next_del_str) { 
      
      $offset += $mdl_info_HAR->{"length"}[$mdl_idx];
      
      if($mdl_is_final) {
        if($gapstr eq "") { $gapstr = "-"; }

        # important to update $gapstr here, before we store it if $do_gap_special is true
        if($do_gap_special) { 
          # printf("calling find_special_gap with $gapstr\n");
          $gapstr = find_special_gap($gapstr);
          $net_gap_length = $tot_gap_length;
          if($gapstr ne "?" && $gapstr ne "-") { 
            my @el_A = split(",", $gapstr); 
            foreach my $el (@el_A) { 
              $ftr_gapstr_AH[$ftr_idx]{$el}++;
            }
          }
        }

        push(@{$gapstr_AA[$seq_idx]}, $gapstr);
        if(length($gapstr) > $w_gapstr_A[$ftr_idx]) { $w_gapstr_A[$ftr_idx] = length($gapstr); }

        push(@{$tot_gap_length_AA[$seq_idx]}, $tot_gap_length);
        if(length($tot_gap_length) > $w_tot_gap_length_A[$ftr_idx]) { $w_tot_gap_length_A[$ftr_idx] = length($tot_gap_length); }
        $tot_gap_length = 0;

        push(@{$net_gap_length_AA[$seq_idx]}, $net_gap_length);
        if(length($net_gap_length) > $w_net_gap_length_A[$ftr_idx]) { $w_net_gap_length_A[$ftr_idx] = length($net_gap_length); }
        $net_gap_length = 0;

        $gapstr = "";
        $offset = 0;
        $ftr_idx++;

        if(scalar(@w_gapstr_A)         <= $ftr_idx) { $w_gapstr_A[$ftr_idx]         = length($ch_gapstr); }
        if(scalar(@w_tot_gap_length_A) <= $ftr_idx) { $w_tot_gap_length_A[$ftr_idx] = length($ch_tot_gap_length); }
        if(scalar(@w_net_gap_length_A) <= $ftr_idx) { $w_net_gap_length_A[$ftr_idx] = length($ch_net_gap_length); }
        if(scalar(@ftr_gapstr_AH)      <= $ftr_idx) { %{$ftr_gapstr_AH[$ftr_idx]}   = (); }
      }
    }
  }

  #################################################################
  # Output table of all gap info
  # output line 1 of the column headers:
  if($do_gap_all) { 
    printf $perseq_FH ("# List of all gaps in alignment of each sequence:\n#\n");
  }
  elsif($do_gap_not3) { 
    printf $perseq_FH ("# List of all gaps with length that is not a multiple of 3 in alignment of each sequence:\n#\n");
  }
  else { # $do_gap_special 
    printf $perseq_FH ("# List of all gaps that may solely explain a feature's (CDS or mat_peptide) length not being a multiple of 3, for each sequence:\n#\n");
  }

  if(! $do_gap_special) { 
    printf $perseq_FH  ("%-*s  ", $width_seq, "#");
    for(my $ftr_idx = 0; $ftr_idx < $nftr; $ftr_idx++) { 
      my $is_matpept = ($ftr_info_HAR->{"type"}[$ftr_idx] eq "mp") ? 1 : 0;
      my $type_idx   = $ftr_info_HAR->{"type_idx"}[$ftr_idx];
      my $w_cur = $w_tot_gap_length_A[$ftr_idx] + 2 + $w_net_gap_length_A[$ftr_idx] + 2 + $w_gapstr_A[$ftr_idx];
      if($ftr_idx > 0) { print $perseq_FH "  "; }
      printf $perseq_FH ("%-*s", $w_cur, ($is_matpept) ? ("mat_peptide#" . $type_idx) : ("CDS#" . $type_idx));
    }
    print $perseq_FH "\n";
    
    # output line 2 (dashes under line 1 of column headers)
    printf $perseq_FH ("%-*s  ", $width_seq, "#");
    for(my $ftr_idx = 0; $ftr_idx < $nftr; $ftr_idx++) { 
      my $w_cur = $w_tot_gap_length_A[$ftr_idx] + 2 + $w_net_gap_length_A[$ftr_idx] + 2 + $w_gapstr_A[$ftr_idx];
      if($ftr_idx > 0) { print $perseq_FH "  "; }
      printf $perseq_FH ("%-*s", $w_cur, getMonocharacterString($w_cur, "=", $FH_HR));
    }    
    print $perseq_FH "\n";
  }

  # output line 3 of the column headers:
  printf $perseq_FH ("%-*s  ", $width_seq, "#accession");
  for(my $ftr_idx = 0; $ftr_idx < $nftr; $ftr_idx++) { 
    my $is_matpept = ($ftr_info_HAR->{"type"}[$ftr_idx] eq "mp") ? 1 : 0;
    my $type_idx   = $ftr_info_HAR->{"type_idx"}[$ftr_idx];
    if($ftr_idx > 0) { print $perseq_FH "  "; }
    if(! $do_gap_special) { 
      printf $perseq_FH ("%-*s  ", $w_tot_gap_length_A[$ftr_idx], $ch_tot_gap_length);
      printf $perseq_FH ("%-*s  ", $w_net_gap_length_A[$ftr_idx], $ch_net_gap_length);
      printf $perseq_FH ("%-*s", $w_gapstr_A[$ftr_idx], $ch_gapstr);
    }
    else { 
      printf $perseq_FH ("%-*s", $w_gapstr_A[$ftr_idx], ($is_matpept) ? ("mat_peptide#" . $type_idx) : ("CDS#" . $type_idx));
    }
  }
  print $perseq_FH "\n";

  # output line 4 (dashes under line 3 of column headers)
  printf $perseq_FH ("%-*s  ", $width_seq, "#" . getMonocharacterString($width_seq-1, "-", $FH_HR));
  for(my $ftr_idx = 0; $ftr_idx < $nftr; $ftr_idx++) { 
    if($ftr_idx > 0) { print $perseq_FH "  "; }
    if(!  $do_gap_special) { 
      printf $perseq_FH ("%-*s  ", $w_tot_gap_length_A[$ftr_idx], getMonocharacterString($w_tot_gap_length_A[$ftr_idx], "-", $FH_HR));
      printf $perseq_FH ("%-*s  ", $w_net_gap_length_A[$ftr_idx], getMonocharacterString($w_net_gap_length_A[$ftr_idx], "-", $FH_HR));
    }
    printf $perseq_FH ("%-*s", $w_gapstr_A[$ftr_idx], getMonocharacterString($w_gapstr_A[$ftr_idx], "-", $FH_HR));
  }
  print $perseq_FH "\n";

  # output actual data, for each sequence
  for(my $seq_idx = 0; $seq_idx < $nseq; $seq_idx++) { 
    my $seq_accn = $seq_info_HAR->{"accn_name"}[$seq_idx];
    printf $perseq_FH ("%-*s  ", $width_seq, $seq_accn);
    for(my $ftr_idx = 0; $ftr_idx < $nftr; $ftr_idx++) { 
      if($ftr_idx > 0) { print $perseq_FH "  "; }
      if(! $do_gap_special) { 
        printf $perseq_FH ("%-*s  ", $w_tot_gap_length_A[$ftr_idx], $tot_gap_length_AA[$seq_idx][$ftr_idx]);
        printf $perseq_FH ("%-*s  ", $w_net_gap_length_A[$ftr_idx], $net_gap_length_AA[$seq_idx][$ftr_idx]);
      }
      printf $perseq_FH ("%-*s", $w_gapstr_A[$ftr_idx], $gapstr_AA[$seq_idx][$ftr_idx]);
    }
    print $perseq_FH ("\n");
  }

  # output explanatory text
  print $perseq_FH "#\n";
  print $perseq_FH ("# Explanation of the above table:\n");
  if($do_gap_all) { 
    print  $perseq_FH ("# The table includes information on all gaps that exist between all pairwise alignments of\n");
    printf $perseq_FH ("# the reference feature (mature peptide or CDS) and the predicted homologous feature for each sequence.\n");
  }
  elsif($do_gap_not3) { 
    print  $perseq_FH ("# The table includes information on all gaps of lengths that are not multiples of 3 that exist\n");
    printf $perseq_FH ("# between all pairwise alignments of the reference feature (mature peptide or CDS) and the predicted homologous feature for each sequence.\n");
  }
  else { 
    print $perseq_FH ("# The table includes information on some gaps that can solely explain a feature (CDS or mat_peptide) not being a multiple of length 3.\n");
    print $perseq_FH ("# This is (probably) not an exhaustive list of all such gaps.\n");
    print $perseq_FH ("# Specifically it is only gaps X in a feature Y, such that the following criteria are met:\n");
    print $perseq_FH ("#   - length of feature Y is not a multiple of 3\n");
    print $perseq_FH ("#   - if you remove only X from list of all gaps, total feature length of Y becomes a multiple of 3\n");
    print $perseq_FH ("#       with length difference of D with reference feature\n");
    print $perseq_FH ("#    - there are no other gaps Z such that if you remove only Z then length of Y becomes a multiple\n");
    print $perseq_FH ("#       of 3 with length difference D2 from reference where D2 < D.\n");
  }
  print $perseq_FH ("#\n");
  if($do_gap_all || $do_gap_not3) { 
    printf $perseq_FH ("# There are 3 columns under each header \"<%s>#<n> (%s)\" named \"tot\", \"net\",\n", ($do_matpept) ? "mat_peptide" : "CDS", ($do_gap_all) ? "all gaps" : "gaps %3 != 0");
    print $perseq_FH ("# and \"string\".\n");
    print $perseq_FH ("# The \"tot\" columns list the total number of gap positions in either sequence in the pairwise alignment.\n");
    print $perseq_FH ("# The \"net\" columns list the net number of the listed gaps in the pairwise alignment; this is the number\n");
    print $perseq_FH ("#   of gaps in the reference sequence minus the number of gaps in the current sequence (inserts minus deletes)\n");
    print $perseq_FH ("# The \"string\" columns include a list of <n> tokens, each of which describes a gap of length >= 1 nucleotide.\n");
  }
  print  $perseq_FH ("#\n");
  print  $perseq_FH ("# Tokens are in the form: <char><position><length>\n");
  printf $perseq_FH ("#   <char>     is 'I' for an insertion relative to the reference feature (gap in reference sequence)\n");
  printf $perseq_FH ("#              or 'D' for a  deletion  relative to the reference feature (gap in current sequence)\n");
  print  $perseq_FH ("#   <position> is the nucleotide position of the gap in reference coordinates.\n");
  print  $perseq_FH ("#              For insertions this is the reference position after which the insertion occurs.\n");
  print  $perseq_FH ("#              For deletions  this is the first reference position for this deletion.\n");
  print  $perseq_FH ("#   <length>   length of the gap in nucleotides.\n");
  print  $perseq_FH ("#              For insertions this is the number of nucleotides inserted relative to the reference\n");
  print  $perseq_FH ("#              For deletions  this is the number of reference positions deleted.\n");
  print  $perseq_FH ("#\n");
  if($do_gap_special) { 
    print  $perseq_FH ("#\n");
    printf $perseq_FH ("# \"-\" tokens indicate the feature is a multiple of length 3\n");
    printf $perseq_FH ("# \"?\" tokens indicate the feature is not a multiple of length 3, but that no gaps that satisfy our criteria exist.\n");
    print  $perseq_FH ("#\n");
  }

  # Now the per gap information
  if($do_gap_all) { 
    printf $pergap_FH ("# Counts of all gaps:\n#\n");
  }
  elsif($do_gap_not3) { 
    printf $pergap_FH ("# Counts of gaps that have length that is not a multiple of 3:\n#\n");
  }
  else { # $do_gap_special == 1
    printf $pergap_FH ("# Counts of gaps that are special (responsible for net gap length that is not a multiple of 3):\n#\n");
    print $perseq_FH ("# Specifically, these are counts of gaps X in a feature Y (CDS or mat_peptide), such that the following criteria are met:\n");
    print $perseq_FH ("#   - length of feature Y is not a multiple of 3\n");
    print $perseq_FH ("#   - if you remove only X from list of all gaps, total feature length of Y becomes a multiple of 3\n");
    print $perseq_FH ("#       with length difference of D with reference feature\n");
    print $perseq_FH ("#    - there are no other gaps Z such that if you remove only Z then length of Y becomes a multiple\n");
    print $perseq_FH ("#       of 3 with length difference D2 from reference where D2 < D.\n");
    print $perseq_FH ("#\n");
  }
  my $nprinted = 0;
  for(my $ftr_idx = 0; $ftr_idx < $nftr; $ftr_idx++) { 
    my $is_matpept = ($ftr_info_HAR->{"type"}[$ftr_idx] eq "mp") ? 1 : 0;
    if((scalar(keys %{$ftr_gapstr_AH[$ftr_idx]})) > 0) { 
      foreach my $key (sort keys %{$ftr_gapstr_AH[$ftr_idx]}) { 
        printf $pergap_FH ("%s#" . ($ftr_idx+1) . " " . $key . " " . $ftr_gapstr_AH[$ftr_idx]{$key} . "\n", ($is_matpept) ? "mat_peptide" : "CDS");
        $nprinted++;
      }
      printf $pergap_FH ("#\n");
    }
  }
  if($nprinted == 0) { 
    printf $pergap_FH ("# NONE\n");
  }

  return;
}
#################################################################
#
#  Miscellaneous subroutines that don't fit in the above categories:
#    find_inframe_stop()
#    combine_ajb_and_aja_strings()
#    compare_to_genbank_annotation()
#    count_genbank_annotations()
#    translate_feature_sequences()
#    align_hits()
#    update_gap_array()
#    find_special_gap()
#    define_model_and_feature_output_file_names()
#    get_mdl_or_ftr_ofile_info_key()
#    align_protein_sequences()
#    check_for_downstream_stop()
#    create_output_start_and_stop()
#    seq_name_from_msa_seq_name()
#    accn_name_from_seq_name()
#
#################################################################
# Subroutine:  find_inframe_stop()
# Incept:      EPN, Tue Mar  8 13:39:23 2016
#
# Purpose:    Given a subsequence, find the first inframe stop in it
#             and return the final position of it. Return 0 if none exist
#             in the subsequence.
#
# Arguments: 
#  $sequence:     the actual sequence to search in as a string, no newlines
#
# Returns:    Two values:
#             $ret_posn:   final (3rd) position of first in-frame stop in $sequence.
#                          0 if no in-frame stop exists
#             $stop_codon: in-frame stop codon found, either "TAA", "TAG", "TGA", or "TAR" or undef if
#                          none found
#
# Dies:       never
#
#################################################################
sub find_inframe_stop {
  my $sub_name = "find_inframe_stop()";
  my $nargs_exp = 1;
  if(scalar(@_) != $nargs_exp) { die "ERROR $sub_name entered with wrong number of input args"; }

  my ($sequence) = @_;

  # convert to uppercase and convert Us to Ts
  $sequence =~ tr/a-z/A-Z/;
  $sequence =~ tr/U/T/;

  # use substr to get each codon and check if it's a stop
  my $posn = 0;
  my $len  = length($sequence);
  my $ret_posn   = undef;
  my $stop_codon = undef;
  while((! defined $ret_posn) && 
        ($posn+2) < $len) { 
    my $codon = substr($sequence, $posn, 3);
    if($codon eq "TAA") { 
      $stop_codon = "TAA";
      $ret_posn   = $posn+3; # add 3 to get coords into 1..L, (adding 2 would keep us in 0..L-1 coord space)
    }
    elsif($codon eq "TAG") { 
      $stop_codon = "TAG";
      $ret_posn   = $posn+3; # add 3 to get coords into 1..L, (adding 2 would keep us in 0..L-1 coord space)
    }
    elsif($codon eq "TGA") { 
      $stop_codon = "TGA";
      $ret_posn   = $posn+3; # add 3 to get coords into 1..L, (adding 2 would keep us in 0..L-1 coord space)
    }
    elsif($codon eq "TAR") { 
      $stop_codon = "TAR";
      $ret_posn   = $posn+3; # add 3 to get coords into 1..L, (adding 2 would keep us in 0..L-1 coord space)
    }
    $posn += 3;
  }
  
  if(! defined $ret_posn) { 
    $ret_posn = 0; 
  }
  
  return ($ret_posn, $stop_codon);
}

#################################################################
# Subroutine: combine_ajb_and_aja_strings()
# Incept:     EPN, Mon Mar 14 15:10:25 2016
#
# Purpose:    Given a string describing adjacencies-before ($ajb_str)
#             and another describing adjacencies-after ($aja_str),
#             combine them into a single string.
#
# Args:
#  $ajb_str:       adjacencies before string
#  $aja_str:       adjacencies after string
#
# Returns: the combine string
#
#################################################################
sub combine_ajb_and_aja_strings { 
  my $sub_name = "combine_ajb_and_aja_strings";
  my $nargs_exp = 2;
  if(scalar(@_) != $nargs_exp) { die "ERROR $sub_name entered with wrong number of input args"; }

  my ($ajb_str, $aja_str) = @_;

  my $comma_or_not = "";
  if(($ajb_str ne "") && ($aja_str ne "")) { 
    $comma_or_not = ",";
  }
  return $ajb_str . $comma_or_not . $aja_str;
}

#################################################################
# Subroutine:  compare_to_genbank_annotation
# Incept:      EPN, Mon Mar 14 08:42:00 2016
#
# Purpose:    For a given sequence/model pair and start..stop boundaries
#             check if any annotation in %{$tbl_HAR} matches start..stop.
#             Return 1 if it does and 0 if it doesn't.
#
# Arguments: 
#  $pred_start:   predicted start (from our annotation, in -accn_len..accn_len coord space)
#  $pred_stop:    predicted stop (from our annotation, in -accn_len..accn_len coord space)
#  $pred_strand:  predicted strand (from our annotation)
#  $accn_len:     length of the accession's sequence we're interested in
#  $seq_len:      length of the sequence in the file we searched in
#  $tbl_HAR:      REF to hash of arrays for accession we're interested in, PRE-FILLED
#  $opt_HHR:      REF to 2D hash of option values, see top of epn-options.pm for description
#  $FH_HR:        REF to hash of file handles
#
# Returns:    '1' if we find a match to $pred_start..$pred_stop to existing (GenBank)
#             annotation stored in %{$tbl_HAR}, else '0'
#
# Dies: If we have a problem getting information we need from $tbl_HAR
#
################################################################# 
sub compare_to_genbank_annotation { 
  my $sub_name = "compare_to_genbank_annotation()";
  my $nargs_exp = 8;
  if(scalar(@_) != $nargs_exp) { die "ERROR $sub_name entered with wrong number of input args"; }
  
  my ($pred_start, $pred_stop, $pred_strand, $accn_len, $seq_len, $tbl_HAR, $opt_HHR, $FH_HR) = @_;

  # printf("in $sub_name, pred: $pred_start..$pred_stop $pred_strand\n");

  # get coordinates into the following format:
  # start <= stop
  # coordinate space: -accn_len..accn_len (should already be in this)
  # check we're in -accn_len..accn_len space
  if(($pred_start < ($accn_len * -1)) || ($pred_start > $accn_len)) { 
    DNAORG_FAIL(sprintf("ERROR in $sub_name, predicted start coordinate: $pred_start not in expected -accn_len..accn_len coordinate space (%d..%d)", (-1 * $accn_len), $accn_len), 1, $FH_HR); 
  }
  if(($pred_stop < ($accn_len * -1)) || ($pred_stop > $accn_len)) { 
    DNAORG_FAIL(sprintf("ERROR in $sub_name, predicted stop coordinate: $pred_stop not in expected -accn_len..accn_len coordinate space (%d..%d)", (-1 * $accn_len), $accn_len), 1, $FH_HR); 
  }
  if($pred_start > $pred_stop) { 
    my $tmp     = $pred_start;
    $pred_start = $pred_stop;
    $pred_stop  = $tmp;
  }

  my $found_match = 0; # set to '1' if we find a match
  my @coords_A    = (); # coordinates of each annotated feature
  my @len_A       = (); # lengths of each annotated feature (not used)
  # fill @coords_A and len_A
  getLengthsAndCoords($tbl_HAR, \@len_A, \@coords_A, $FH_HR);

  # for each annotated feature, check if we have a match to $pred_start..$pred_stop
  my $nannot = scalar(@len_A);
  for(my $i = 0; $i < $nannot; $i++) { 
    my @starts_A  = ();
    my @stops_A   = ();
    my @strands_A = ();
    my $nsegments = 0;
    startsStopsStrandsFromCoordsLength($coords_A[$i], $accn_len, $opt_HHR, \@starts_A, \@stops_A, \@strands_A, \$nsegments, $FH_HR);
    for(my $j = 0; $j < $nsegments; $j++) { 
      # printf("\tcomparing against GB $starts_A[$j]..$stops_A[$j] $strands_A[$j]\n");
      # get coordinates into the following format:
      # start <= stop
      # coordinate space: -accn_len..accn_len
      my $cur_start = $starts_A[$j];
      my $cur_stop  = $stops_A[$j];
      if($cur_start > $cur_stop) { 
        # swap them (GenBank doesn't follow same order convention that we do, so we always set start < stop)
        my $tmp    = $cur_start;
        $cur_start = $cur_stop;
        $cur_stop  = $tmp;
      }
      ($cur_start, $cur_stop) = create_output_start_and_stop($cur_start, $cur_stop, $accn_len, $seq_len, $FH_HR);
      if(($cur_start == $pred_start) && ($cur_stop == $pred_stop) && ($strands_A[$j] eq $pred_strand)) { 
        $found_match = 1;
        $j = $nsegments+1; # breaks j loop
        $i = $nannot+1;    # breaks i loop
      }
    }
  }

  # printf("returning $found_match\n");
  return $found_match;
}

#################################################################
# Subroutine:  count_genbank_annotations
# Incept:      EPN, Wed Mar 16 08:40:47 2016
#
# Purpose:    Return the number of feature (e.g. CDS) and segment (e.g. exon)
#             annotations in tbl_HAR.
#
# Arguments: 
#  $tbl_HAR:      REF to hash of arrays for accession we're interested in, PRE-FILLED
#  $accn_len:     length of the accession's sequence we're interested in
#  $opt_HHR:      REF to 2D hash of option values, see top of epn-options.pm for description
#  $FH_HR:        REF to hash of file handles
#
# Returns:    Two values:
#             1) number of total feature (e.g. CDS) annotations in $tbl_HAR
#             2) number of total segment (e.g. exon) annotations in $tbl_HAR
#
# Dies: If we have a problem getting information we need from $tbl_HAR
#
################################################################# 
sub count_genbank_annotations { 
  my $sub_name = "count_genbank_annotations()";
  my $nargs_exp = 4;
  if(scalar(@_) != $nargs_exp) { die "ERROR $sub_name entered with wrong number of input args"; }
  
  my ($tbl_HAR, $accn_len, $opt_HHR, $FH_HR) = @_;

  if(! defined $tbl_HAR) { 
    # no annotations
    return (0, 0);
  }
  
  my @coords_A    = (); # coordinates of each annotated feature
  my @len_A       = (); # lengths of each annotated feature (not used)

  # fill @coords_A and len_A
  getLengthsAndCoords($tbl_HAR, \@len_A, \@coords_A, $FH_HR);
  
  my $nannot = scalar(@len_A);
  my $tot_nsegments = 0;
  for(my $i = 0; $i < $nannot; $i++) { 
    my @starts_A  = ();
    my @stops_A   = ();
    my @strands_A = ();
    my $nsegments = 0;
    startsStopsStrandsFromCoordsLength($coords_A[$i], $accn_len, $opt_HHR, \@starts_A, \@stops_A, \@strands_A, \$nsegments, $FH_HR);
    $tot_nsegments += $nsegments;
  }

  return ($nannot, $tot_nsegments);
}

#################################################################
# Subroutine:  translate_feature_sequences
# Incept:      EPN, Thu Mar 10 11:13:25 2016
#
# Purpose:    For each file with corrected feature sequences, 
#             translate them into proteins.
#
# Arguments: 
#  $in_key:         key for the input files we'll translate here, usually "corrected"
#  $out_key:        key for the output files we'll create here, usually "corrected.translated",
#                   this key will be stored in $ftr_info_HAR
#  $specstart_AAR:  REF to 2D array of specified, permissible start codons, can be undef
#  $ftr_info_HAR:   REF to hash of arrays with information on the features, ADDED TO HERE
#  $ofile_info_HHR: REF to 2D hash of output file information, ADDED TO HERE
#
# Returns:    void
#
################################################################# 
sub translate_feature_sequences { 
  my $sub_name = "translate_feature_sequences()";
  my $nargs_exp = 5;
  if(scalar(@_) != $nargs_exp) { die "ERROR $sub_name entered with wrong number of input args"; }

  my ($in_key, $out_key, $specstart_AAR, $ftr_info_HAR, $ofile_info_HHR) = @_;

  my $nftr = validateFeatureInfoHashIsComplete($ftr_info_HAR, undef, $ofile_info_HHR->{"FH"}); # nftr: number of features

  my $in_ftr_info_file_key     = $in_key  . ".hits.fa";
  my $out_ftr_info_file_key    = $out_key . ".hits.fa";

  for(my $ftr_idx = 0; $ftr_idx < $nftr; $ftr_idx++) { 
    my $nucleotide_fafile = $ftr_info_HAR->{$in_ftr_info_file_key}[$ftr_idx];
    my $protein_fafile    = $ftr_info_HAR->{$out_ftr_info_file_key}[$ftr_idx];

    if($nucleotide_fafile ne "/dev/null") { # if this is set to /dev/null we know it's not supposed to exist, so we skip this feature
      my $opts = "";
      # require a proper start codon and stop codon if this is not a mature peptide
      if($ftr_info_HA{"type"}[$ftr_idx] ne "mp") { 
        $opts = " -reqstart -reqstop ";
      }
      my $altstart_opt = get_esl_epn_translate_altstart_opt($ftr_info_HAR, $ftr_idx, $specstart_AAR);
      
      # use esl-epn-translate.pl to examine the start and stop codons in each feature sequence
      $cmd = $esl_epn_translate . " -endatstop -nostop $opts $altstart_opt $nucleotide_fafile > $protein_fafile";
      runCommand($cmd, opt_Get("-v", \%opt_HH), $ofile_info_HH{"FH"});
      
      # determine the number of >= 1 segments (exons or mature peptides) we put together to make this protein
      my $nsegments = 0;
      if($ftr_info_HAR->{"annot_type"}[$ftr_idx] eq "model") { 
        $nsegments = $ftr_info_HA{"final_mdl"}[$ftr_idx] - $ftr_info_HA{"first_mdl"}[$ftr_idx] + 1;
      }
      elsif($ftr_info_HAR->{"annot_type"}[$ftr_idx] eq "multifeature") { 
        my @primary_children_idx_A = ();
        getPrimaryOrAllChildrenFromFeatureInfo($ftr_info_HAR, $ftr_idx, "primary", \@primary_children_idx_A, $ofile_info_HHR->{"FH"});
        $nsegments = scalar(@primary_children_idx_A);
      }
      else { 
        DNAORG_FAIL("ERROR in $sub_name, feature $ftr_idx with name %s is of unknown annot_type %s\n", $ftr_info_HAR->{"out_tiny"}[$ftr_idx], $ftr_info_HAR->{"annot_type"}[$ftr_idx]);
      } 
      
      my $ofile_info_key = get_mdl_or_ftr_ofile_info_key("ftr", $ftr_idx, $out_ftr_info_file_key, $ofile_info_HHR->{"FH"});
      addClosedFileToOutputInfo(\%ofile_info_HH, $ofile_info_key, $protein_fafile, 0, sprintf("fasta file with translations of corrected hits for feature " . $ftr_info_HA{"out_tiny"}[$ftr_idx] . " composed of %d segments", $nsegments));
    }
  }

  return;
}

#################################################################
# Subroutine:  align_hits()
# Incept:      EPN, Thu Mar 10 13:12:26 2016
#
# Purpose:    For each model, align its corrected hits to the 
#             model. Save information on where gaps are relative
#             to the reference \%{$ref_del_HHA} and \%{$ref_ins_HHA}.
#
# Arguments: 
#  $execs_HR:         REF to a hash with "cmalign" executable paths
#  $mdl_info_HAR:     REF to the hash of arrays with model information
#  $seq_info_HAR:     REF to the hash of arrays with sequence information
#  $mdl_results_AAHR: REF to results AAH, ADDED TO HERE
#  $opt_HHR:          REF to 2D hash of option values, see top of epn-options.pm for description
#  $ofile_info_HHR:   REF to 2D hash of output file information, ADDED TO HERE
#
# Returns:    void
#
################################################################# 
sub align_hits {
  my $sub_name = "align_hits";
  my $nargs_exp = 6;
  if(scalar(@_) != $nargs_exp) { die "ERROR $sub_name entered with wrong number of input args"; }

  my ($execs_HR, $mdl_info_HAR, $seq_info_HAR, $mdl_results_AAHR, $opt_HHR, $ofile_info_HHR) = @_;

  my $nmdl = validateModelInfoHashIsComplete   ($mdl_info_HAR, undef, $ofile_info_HHR->{"FH"}); # nmdl: number of homology models
  my $nseq = validateSequenceInfoHashIsComplete($seq_info_HAR, undef, $opt_HHR, $ofile_info_HHR->{"FH"}); # nseq: number of sequences

  # get index hash for @{$seq_info_HAR->{"seq_name"}} array
  # this simplifies determining sequence index in @{%seq_info_HAR->{}}
  # arrays for a given sequence name.
  my %seq_name_idx_H = (); # key: $seq_name, value: idx of $seq_name in @{$seq_info_HAR->{"seq_name"}}
  getIndexHashForArray(\@{$seq_info_HAR->{"seq_name"}}, \%seq_name_idx_H, $ofile_info_HHR->{"FH"});

  my $mdl_fa_file_key   = "corrected.hits.fa";
  my $mdl_stk_file_key  = "corrected.hits.stk";

  for(my $mdl_idx = 0; $mdl_idx < $nmdl; $mdl_idx++) { 
    # validate that we have the fasta file we need
    my $fa_file  = $mdl_info_HAR->{$mdl_fa_file_key}[$mdl_idx];
    validateFileExistsAndIsNonEmpty($fa_file, $sub_name, $ofile_info_HHR->{"FH"});
    my $stk_file = $mdl_info_HAR->{$mdl_stk_file_key}[$mdl_idx];  # Stockholm alignment file model was built from
    my $cmname   = $mdl_info_HAR->{"cmname"}[$mdl_idx];           # name of model 
    my $cm_file  = $mdl_info_HAR->{"cmfile"}[$mdl_idx];           # file name
    validateFileExistsAndIsNonEmpty($cm_file, $sub_name, $ofile_info_HHR->{"FH"});
    
    # create the alignment
    my $mxsize_opt = sprintf("--mxsize %d", opt_Get("--mxsize", $opt_HHR));
    my $cmd = $execs_HR->{"cmalign"} . " --cpu 0 $mxsize_opt $cm_file $fa_file > $stk_file";
    runCommand($cmd, opt_Get("-v", \%opt_HH), $ofile_info_HHR->{"FH"});
    # save this file to %{$ofile_info_HHR}
    my $ofile_key = get_mdl_or_ftr_ofile_info_key("mdl", $mdl_idx, $mdl_stk_file_key, $ofile_info_HHR->{"FH"});
    addClosedFileToOutputInfo($ofile_info_HHR, $ofile_key, $stk_file, 0, sprintf("Stockholm alignment of hits for model #%d: %s", $mdl_idx+1, $mdl_info_HAR->{"out_tiny"}[$mdl_idx]));

    # use the alignment to determine:
    # - fractional identity between prediction and reference 
    #   and store in $mdl_results_AAH->[][]{"fid2ref"}
    # - where deletions are relative to reference and 
    #   store in %{$refdel_HHAR}
    # - where insertions are relative to reference and 
    #   store in %{$refins_HHAR}

    # first we need to read in the MSA we just created 
    my $msa = Bio::Easel::MSA->new({
      fileLocation => $stk_file,
                                   });  

    # Determine which positions are RF (reference) positions,
    # these are the consensus (nongap) positions of the model.
    # In our case these are positions in the reference sequence
    # the model was built from (as opposed to gaps in the
    # reference sequence, which are non-RF positions).
    my $rfseq = $msa->get_rf();
    my @rfseq_A = split("", $rfseq);
    my $alen  = $msa->alen();    # alignment length
    my @i_am_rfpos_A = (); # 0..$apos..$alen-1: '1' if RF is a nongap at position $apos+1, else '0'
    for(my $apos = 0; $apos < $alen; $apos++) { 
      $i_am_rfpos_A[$apos] = ($rfseq_A[$apos] eq "." || $rfseq_A[$apos] eq "~") ? 0 : 1;
    }          
    
    my $ref_seq_idx = 0; # this will remain '0'
    my $msa_nseq = $msa->nseq;
    for(my $msa_seq_idx = 0; $msa_seq_idx < $msa_nseq; $msa_seq_idx++) { 
      my $msa_seq_name = $msa->get_sqname($msa_seq_idx);
      my $seq_name = seq_name_from_msa_seq_name($msa_seq_name, $ofile_info_HHR->{"FH"}); 
      if(! exists $seq_name_idx_H{$seq_name}) { 
        DNAORG_FAIL("ERROR in $sub_name, sequence $seq_name derived from MSA seq name: $msa_seq_name does not exist in seq_info_HAR", 1, $ofile_info_HHR->{"FH"});
      }
      my $seq_idx = $seq_name_idx_H{$seq_name};
      if(exists $mdl_results_AAHR->[$mdl_idx][$seq_idx]{"p_start"}) { 
        $mdl_results_AAH[$mdl_idx][$seq_idx]{"fid2ref"} = $msa->pairwise_identity($ref_seq_idx, $msa_seq_idx);
        # printf("storing percent id of $fid2ref_HHR->{$mdl}{$seq} for $mdl $seq\n"); 

        # determine the RF positions that are gaps in this sequence
        # and the positions of the inserted residues in this sequence
        my @tmp_refdel_A = (); # array of deletions, temporary because we'll convert it to a string at end of function
        my @tmp_refins_A = (); # array of deletions, temporary because we'll convert it to a string at end of function
        my $aseqstring  = $msa->get_sqstring_aligned($msa_seq_idx);
        my @aseq_A = split("", $aseqstring);
        my $rfpos = 0;
        for(my $apos = 0; $apos < $alen; $apos++) { 
          if($i_am_rfpos_A[$apos]) { 
            $rfpos++; 
          }
          if($aseq_A[$apos] =~ m/[\.\-]/) { # a gap in the sequence
            if($i_am_rfpos_A[$apos]) { # not a gap in the RF sequence
              # deletion (gap) relative to the reference sequence
              update_gap_array(\@tmp_refdel_A, $rfpos, 1); # 1 informs the subroutine that this is a delete array
            }
          }
          else { # nongap in the sequence
            if(! $i_am_rfpos_A[$apos]) { # gap in the RF sequence
              # insertion in sequence relative to the reference sequence
              update_gap_array(\@tmp_refins_A, $rfpos, 0); # 0 informs the subroutine that this is an insert array
            }
          }
        }
        # printf("printing insert info for $mdl $seq\n");
        # debugPrintGapArray(\@tmp_refins_A);
        # printf("printing delete info for $mdl $seq\n");
        # debugPrintGapArray(\@tmp_refdel_A);

        # convert arrays of refdel and refins to strings, to be stored in results_AAHR
        my $el; # one array element

        # refdel
        $mdl_results_AAHR->[$mdl_idx][$seq_idx]{"refdelstr"} = "";
        printf("HEYA INIT'ED mdl_results_AAHR->[$mdl_idx][$seq_idx]{refdelstr} to empty string\n");
        foreach $el (@tmp_refdel_A) { 
          $mdl_results_AAHR->[$mdl_idx][$seq_idx]{"refdelstr"} .= $el . ",";
        }
        $mdl_results_AAHR->[$mdl_idx][$seq_idx]{"refdelstr"} =~ s/\,$//; # remove final comma

        # refins
        $mdl_results_AAHR->[$mdl_idx][$seq_idx]{"refinsstr"} = "";
        printf("HEYA INIT'ED mdl_results_AAHR->[$mdl_idx][$seq_idx]{refinsstr} to empty string\n");
        foreach $el (@tmp_refins_A) { 
          $mdl_results_AAHR->[$mdl_idx][$seq_idx]{"refinsstr"} .= $el . ",";
        }
        $mdl_results_AAHR->[$mdl_idx][$seq_idx]{"refinsstr"} =~ s/\,$//; # remove final comma
      }
    }
  }

  return;
}

#################################################################
# Subroutine:  update_gap_array()
# Incept:      EPN, Thu Mar 10 13:42:31 2016
#
# Purpose:    Given an rfpos that we have a gap in, update a 
#             array that stores all the gap information for a given
#             sequence. This can be called for an array that holds
#             gaps in the reference (deletions, refdel* data 
#             structures) or in the other sequence (insertions,
#             refins* data structures).
#
#
# Arguments: 
#  $AR:         REF to the array to update
#  $rfpos:      the reference position the gap occurs at or after
#  $is_delete:  '1' if we're updating a delete array, else we're
#               updating an insert array (we do the udpate slightly
#               differently for each type).
#
# Returns:    void
#
################################################################# 
sub update_gap_array {
  my $sub_name = "update_gap_array";
  my $nargs_exp = 3;
  if(scalar(@_) != $nargs_exp) { die "ERROR $sub_name entered with wrong number of input args"; }

  my ($AR, $rfpos, $is_delete) = @_;

  my $nel = scalar(@{$AR});  # number of elements
  my $same_as_prv = 0;       # insertion or deletion occurs at a position detected previously
  if($nel > 0) { 
    # need to check latest element to see if it pertains to the same rfpos
    my ($prv_rfpos, $prv_cnt) = split(":", $AR->[$nel-1]);
    # printf("\tsplit %s into %s and %d\n", $AR->[$nel-1], $prv_rfpos, $prv_cnt);
    if((  $is_delete) && (($prv_rfpos + $prv_cnt) == $rfpos) ||
       (! $is_delete) && ($prv_rfpos == $rfpos)) { 
      # this is not the first insert/delete at this position, update previous value
      $same_as_prv = 1;
      $AR->[($nel-1)] = $prv_rfpos . ":" . ($prv_cnt+1);
    }
  }
  if(! $same_as_prv) { 
    # either this is the first insert/delete or not the same as the previous one
    push(@{$AR}, $rfpos . ":" . "1");
  }

  return;
}

#################################################################
# Subroutine: find_special_gap()
#
# Purpose: Given a gap string that lists all gaps of a feature in an
#          alignment, determine if the gaps cause the predicted
#          length of the feature to be non-modulo 3. If so,
#          determine if there's exactly one gap that if we remove
#          it, the remaining gaps will make the predicted length of
#          the CDS to be modulo 3.
#
#          I think there can only be 0 or 1 such gap, but I'm not sure.
# 
#          Return two values: 
#          - the length of the speical gap if there is one, or 0 if there is not
#            (this value will be negative if it is a deletion relative to the 
#            reference, and positive if it is an insertion relative to the reference)
#          - the string that describes the special gap, 
#            or '-' if the predicted length of the feature is modulo 3 if we include all gaps
#            or '?' if the predicted length of the feature is not modulo 3 but there is no
#            special gap that can explain the non-modulo-3ness.
#
#          If the net gap length is zero modulo 3, return (0, "-").
#          If the net gap length is nonzero modulo 3, and there's exactly 1 gap that equals the net length modulo 3, return its length and the string..
#          If the net gap length is nonzero modulo 3, and there's not exactly 1 gap that equals the net length modulo 3, return (0, "?");
#            
#          Examples: 
#
#            Input:    $gapstr = "D377:2,I388:2,I1066:1 net gap is 1
#            Returns:  (1, "I1066:1")
#
#            Input:    $gapstr = "D377:2,I388:2", , net gap is 0;
#            Returns:  (0, "-")
#
#            Input:    $gapstr = "D377:5,I388:2", net gap is -3;
#            Returns:  (0, "-")
#
#            Input:    $gapstr = "D377:2,I388:5", net gap is 3;
#            Returns:  (0, "-")
#
#            Input:    $gapstr = "D377:2,I388:3,I1066:1", net gap is 2;
#            Returns:  (0, "?")
#
#            Input:    $gapstr = "D277:2,D377:2,I388:2", $net_gap = 2;
#            Returns:  (0, "?")
#
# Arguments: 
#  $gapstr:  string describing all gaps
#
# Returns:   Two values: as explained above in "Purpose"
# 
################################################################# 
sub find_special_gap {
  my $sub_name = "find_special_gap";
  my $nargs_exp = 1;
  if(scalar(@_) != $nargs_exp) { die "ERROR $sub_name entered with wrong number of input args"; }

  my ($gapstr) = (@_);
  # printf("in $sub_name gapstr: $gapstr\n");

  if($gapstr eq "-") { # no gaps
    return ("-"); 
  }

  # determine net number of gaps if we include them all
  my @el_A = split(",", $gapstr);
  my $ngaps = scalar(@el_A);
  my @gapsize_A = (); # [0..$ngaps-1], length of each gap
  my $tot_gaps = 0;

  for(my $e = 0; $e < $ngaps; $e++) { 
    my $el = $el_A[$e];
    my ($type_loc, $len) = split(":", $el);

    if(! defined $len) { printf("gapstr: $gapstr, el: $el\n"); }

    if(($len % 3) == 0) { 
      $gapsize_A[$e] = 0;
    }
    else { 
      if($type_loc =~ /^I(\d+)/) { # insert
        $gapsize_A[$e] = $len;
        $tot_gaps += $len;
      }
      elsif($type_loc =~ /^D(\d+)/) { # delete
        $gapsize_A[$e] = -1 * $len;
        $tot_gaps -= $len;
      }
      else { 
        die "ERROR: in $sub_name, unable to parse gap string: $gapstr element $el"; 
      }
    }
    if(($tot_gaps % 3) == 0) { 
      return ("-"); 
    }
  }

  # find gap that gives minimal net gap length
  
  my $min_len = undef;
  for(my $e = 0; $e < $ngaps; $e++) { 
    my $net_gap_len = $tot_gaps - $gapsize_A[$e];
    if(($net_gap_len % 3) == 0) { 
      if(! defined $min_len || ($net_gap_len < $min_len)) { 
        $min_len = $net_gap_len;
      }
    }
  }

  my $nspecial = 0;
  my $special_str = "";
  my $special_len = 0;

  if(! defined $min_len) { # no gaps can be removed and give modulo 3
    return ("?");
  }
  else { # at least 1 gap can be removed and give modulo 3
    for(my $e = 0; $e < $ngaps; $e++) { 
      my $net_gap_len = $tot_gaps - $gapsize_A[$e];
      if(($net_gap_len % 3) == 0) { 
        if($net_gap_len == $min_len) { 
          if($special_str ne "") { $special_str .= ","; }
          $special_str .= $el_A[$e];
        }
      }
    }
    # printf("returning special_str: $special_str\n");
    return $special_str;
  }
}

#################################################################
# Subroutine:  define_model_and_feature_output_file_names()
# Incept:      EPN, Thu Mar 10 13:47:15 2016
#
# Purpose:    Define the output file names for all per-model
#             and per-feature files we will create later in the script.
#
# Arguments: 
#  $out_root:     output root for the file names
#  $mdl_info_HAR: REF to hash of arrays with information on the models, PRE-FILLED
#  $ftr_info_HAR: REF to hash of arrays with information on the features, PRE-FILLED
#  $FH_HR:        REF to hash of file handles
#
# Returns:    void
#
# Dies: if something is wrong with $mdl_info_HAR
#
################################################################# 
sub define_model_and_feature_output_file_names { 
  my $sub_name = "define_model_and_feature_output_file_names";
  my $nargs_exp = 4;
  if(scalar(@_) != $nargs_exp) { die "ERROR $sub_name entered with wrong number of input args"; }

  my ($out_root, $mdl_info_HAR, $ftr_info_HAR, $FH_HR) = @_;

  my $nmdl = validateModelInfoHashIsComplete  ($mdl_info_HAR, undef, $FH_HR); # nmdl: number of homology models
  my $nftr = validateFeatureInfoHashIsComplete($ftr_info_HAR, undef, $FH_HR); # nftr: number of features

  my @both_file_types_A = ("predicted.hits.fa", "predicted.hits.append.fa", "corrected.hits.fa", "corrected.hits.append.fa");
  my @mdl_only_file_types_A  = ("corrected.hits.stk");
  my @ftr_only_file_types_A  = ("predicted.hits.fa.esl-epn-translate", "corrected.translated.hits.fa", 
                                "corrected.translated.hits.stk", "corrected.translated.hmm", 
                                "corrected.translated.hmmbuild", "corrected.translated.hmmstk");

  for(my $mdl_idx = 0; $mdl_idx < $nmdl; $mdl_idx++) { 
    foreach my $file_type (@both_file_types_A, @mdl_only_file_types_A) { 
      $mdl_info_HAR->{$file_type}[$mdl_idx] = $out_root . "." . $mdl_info_HAR->{"filename_root"}[$mdl_idx] . "." . $file_type;
    }
  }

  for(my $ftr_idx = 0; $ftr_idx < $nftr; $ftr_idx++) { 
    foreach my $file_type (@both_file_types_A, @ftr_only_file_types_A) { 
      $ftr_info_HAR->{$file_type}[$ftr_idx] = $out_root . "." . $ftr_info_HAR->{"filename_root"}[$ftr_idx] . "." . $file_type;
    }
  }

  return;
}

#################################################################
# Subroutine:  get_mdl_or_ftr_ofile_info_key()
# Incept:      EPN, Thu Mar 10 13:58:48 2016
#
# Purpose:    Simple function for defining an ofile_info_HH
#             key for a per-model of per-feature file given the
#             index and key in %mdl_info_HA or %ftr_info_HA.
#             Return the ofile_info_HH key.
#
# Arguments: 
#  $mdl_or_ftr: output root for the file names
#  $idx:        index, becomes part of returned string
#  $key:        key in %{$mdl_info_HAR} or %{$ftr_info_HAR}
#               becomes part of the key returned by this function
#  $FH_HR:      REF to hash of file handles, used only if 
#               we need to die (so that open file handles get
#               closed before we exit and error gets printed to the
#               log file)
#
# Returns:    the key for %ofile_info_HH
#
# Dies: if $mdl_or_ftr is not 'mdl' nor 'ftr'
#       if $idx is not a positive integer
################################################################# 
sub get_mdl_or_ftr_ofile_info_key { 
  my $sub_name = "get_mdl_or_ftr_ofile_info_key";
  my $nargs_exp = 4;
  if(scalar(@_) != $nargs_exp) { die "ERROR $sub_name entered with wrong number of input args"; }

  my ($mdl_or_ftr, $idx, $key, $FH_HR) = @_;

  if(($mdl_or_ftr ne "mdl") && ($mdl_or_ftr ne "ftr")) { 
    DNAORG_FAIL("ERROR in $sub_name, mdl_or_ftr should be mdl or ftr, got $mdl_or_ftr", 1, $FH_HR);
  }
  if((! verify_integer($idx)) || ($idx < 0)) { 
    DNAORG_FAIL("ERROR in $sub_name, expected non-negative integer for idx, got $idx", 1, $FH_HR);
  }

  return $mdl_or_ftr . "." . $idx . "." . $key;
}


#################################################################
# Subroutine:  align_protein_sequences
# Incept:      EPN, Thu Mar 10 15:52:44 2016
#
# Purpose:    For each protein sequence feature, fetch the reference
#             sequence, build an HMM from it and align all other
#             proteins to it.
#
# Arguments: 
#  $execs_HR:       REF to a hash with "hmmbuild" and "hmmalign"
#                   executable paths
#  $out_key:        key for the output files we'll create here, usually "corrected.translated",
#                   this key will be stored in $ftr_info_HAR
#  $ftr_info_HAR:   REF to hash of arrays with information on the features, ADDED TO HERE
#  $opt_HHR:        REF to 2D hash of option values, see top of epn-options.pm for description
#  $ofile_info_HHR: REF to 2D hash of output file information, ADDED TO HERE
#
# Returns:    void
#
################################################################# 
sub align_protein_sequences { 
  my $sub_name = "align_protein_sequences()";
  my $nargs_exp = 5;
  if(scalar(@_) != $nargs_exp) { die "ERROR $sub_name entered with wrong number of input args"; }

  my ($execs_HR, $out_key, $ftr_info_HAR, $opt_HHR, $ofile_info_HHR) = @_;

  my $nftr = validateFeatureInfoHashIsComplete($ftr_info_HAR, undef, $ofile_info_HHR->{"FH"}); # nftr: number of features

  # keys for $ftr_info_HAR, which holds the file names we will use here
  # these were defined in define_model_and_feature_output_file_names()
  my $ftr_info_fa_file_key       = $out_key . ".hits.fa";  # fasta file of all annotated protein sequences, one per feature, already created
  my $ftr_info_hmmstk_file_key   = $out_key . ".hmmstk";   # single sequence alignment of just the reference sequence, one per feature, created here
  my $ftr_info_hmm_file_key      = $out_key . ".hmm";      # HMM built from .hmmstk file, one per feature, created here
  my $ftr_info_hmmbuild_file_key = $out_key . ".hmmbuild"; # hmmbuild output when HMM was built from .hmmstk file, created here
  my $ftr_info_stk_file_key      = $out_key . ".hits.stk"; # all annotated protein sequences, aligned, one per feature, created here by 
                                                           # aligning .hits.fa file with .hmm HMM file

  for(my $ftr_idx = 0; $ftr_idx < $nftr; $ftr_idx++) { 
    my $fa_file       = $ftr_info_HAR->{$ftr_info_fa_file_key}[$ftr_idx];
    my $stk_file      = $ftr_info_HAR->{$ftr_info_stk_file_key}[$ftr_idx];
    my $hmm_file      = $ftr_info_HAR->{$ftr_info_hmm_file_key}[$ftr_idx];
    my $hmmbuild_file = $ftr_info_HAR->{$ftr_info_hmmbuild_file_key}[$ftr_idx];
    my $hmmstk_file   = $ftr_info_HAR->{$ftr_info_hmmstk_file_key}[$ftr_idx];

    # fetch the reference sequence only 
    # first remove any old .ssi files that may exist
    my $ssi_file = $fa_file . ".ssi";
    if(-e $ssi_file) { 
      removeFileUsingSystemRm($ssi_file, $sub_name, $opt_HHR, $ofile_info_HHR->{"FH"});
    }
    my $prot_sqfile  = Bio::Easel::SqFile->new({ fileLocation => $fa_file });
    my $ref_prot_str = $prot_sqfile->fetch_consecutive_seqs(1, "", -1, undef); # the reference protein sequence string
    my ($ref_prot_name, $ref_prot_seq) = split(/\n/, $ref_prot_str);
    $ref_prot_name =~ s/^\>//; # remove fasta header line '>'

    # write it out to a new stockholm alignment file
    open(OUT, ">", $hmmstk_file) || die "ERROR, unable to open $hmmstk_file for writing.";
    print OUT ("# STOCKHOLM 1.0\n");
    print OUT ("$ref_prot_name $ref_prot_seq\n");
    print OUT ("//\n");
    close OUT;

    # build an HMM from this single sequence alignment:
    my $cmd = $execs_HR->{"hmmbuild"} . " $hmm_file $hmmstk_file > $hmmbuild_file";
    runCommand($cmd, opt_Get("-v", $opt_HHR), $ofile_info_HHR->{"FH"}); 

    # store the files we just created
    my $ofile_key = get_mdl_or_ftr_ofile_info_key("ftr", $ftr_idx, $ftr_info_hmm_file_key, $ofile_info_HHR->{"FH"});
    addClosedFileToOutputInfo($ofile_info_HHR, $ofile_key, $hmm_file, 0, sprintf("HMM built from the reference protein sequence for feature #%d: %s", $ftr_idx+1, $ftr_info_HAR->{"out_tiny"}[$ftr_idx]));

    # remove the hmmbuild and hmmbuild alignment files, unless --keep
    if(! opt_Get("--keep", $opt_HHR)) { 
      removeFileUsingSystemRm($hmmstk_file,   $sub_name, $opt_HHR, $ofile_info_HHR);
      removeFileUsingSystemRm($hmmbuild_file, $sub_name, $opt_HHR, $ofile_info_HHR);
    }
    else { 
      $ofile_key = get_mdl_or_ftr_ofile_info_key("ftr", $ftr_idx, $ftr_info_hmmstk_file_key, $ofile_info_HHR->{"FH"});
      addClosedFileToOutputInfo($ofile_info_HHR, $ofile_key, $hmmstk_file, 0, sprintf("Stockholm alignment of reference protein for feature #%d: %s", $ftr_idx+1, $ftr_info_HAR->{"out_tiny"}[$ftr_idx]));
      $ofile_key = get_mdl_or_ftr_ofile_info_key("ftr", $ftr_idx, $ftr_info_hmmbuild_file_key, $ofile_info_HHR->{"FH"});
      addClosedFileToOutputInfo($ofile_info_HHR, $ofile_key, $hmmbuild_file, 0, sprintf("hmmbuild output file for feature #%d: %s", $ftr_idx+1, $ftr_info_HAR->{"out_tiny"}[$ftr_idx]));
    }

    # align all sequences to this HMM
    $cmd = $execs_HR->{"hmmalign"} . " $hmm_file $fa_file > $stk_file";
    runCommand($cmd, opt_Get("-v", $opt_HHR), $ofile_info_HHR->{"FH"});

    # store the file in ofile_info_HH
    $ofile_key = get_mdl_or_ftr_ofile_info_key("ftr", $ftr_idx, $ftr_info_stk_file_key, $ofile_info_HHR->{"FH"});
    addClosedFileToOutputInfo($ofile_info_HHR, $ofile_key, $stk_file, 0, sprintf("alignment of all protein sequences to reference for feature #%d: %s", $ftr_idx+1, $ftr_info_HAR->{"out_tiny"}[$ftr_idx]));
    
    # remove the .ssi files, always
    if(-e $fa_file . ".ssi") { 
      removeFileUsingSystemRm($fa_file . ".ssi", $sub_name, $opt_HHR, $ofile_info_HHR);
    }
  }

  return;
}

#################################################################
# Subroutine:  check_for_downstream_stop()
# Incept:      EPN, Tue Mar  8 13:15:47 2016
#
# Purpose:    Check for an in-frame stop codon in the subsequence
#             starting at position $posn on strand $strand in sequence
#             $seq_accn in open sequence file $sqfile.
#
# Arguments: 
#  $sqfile:       open Bio::Easel::SqFile object to fetch sequences from
#  $seq_name:     sequence name to look for stop in
#  $posn:         position to start looking for stop in
#  $maxdist:      total number of nucleotides to look for in-frame stop
#                 $posn+$maxdist is the final nucleotide we will examine
#                 when looking for a stop
#  $strand:       strand on which to look for stop codon
#  $FH_HR:        REF to hash of file handles
#
# Returns:    Two values:
#             $ret_posn:   If we find an in-frame stop before the end of the sequence:
#                            final (3rd) position of first in-frame stop in $sequence
#                            *RELATIVE TO $posn*, e.g. if this value is '3' then the first
#                            3 nt of the sequence starting at $posn is a stop codon.
#                            This value will be <0 if strand is "-"
#                          If we don't find an in-frame stop before the end of the sequence:
#                            this value is 0
#             $stop_codon: in-frame stop codon found, either "TAA", "TAG", "TGA" or "TAR" or undef if
#                          none found
#
# Dies:       if unable to fetch sequence from $sqfile
#
#################################################################
sub check_for_downstream_stop { 
  my $sub_name = "check_for_downstream_stop()";
  my $nargs_exp = 6;
  if(scalar(@_) != $nargs_exp) { die "ERROR $sub_name entered with wrong number of input args"; }

  my ($sqfile, $seq_name, $posn, $maxdist, $strand, $FH_HR) = @_;

  my $seqlen = $sqfile->fetch_seq_length_given_name($seq_name);

  # determine final position we'll look at
  my $final_posn = $posn + $maxdist;
  if($final_posn > $seqlen) { 
    $final_posn = $seqlen; 
  }

  my $begin_posn = $posn;
  my $target_subseq_len = 600; # we'll look at this many nucleotides at a time
  my $inframe_stop_posn = 0;
  my $stop_codon = undef; # type of stop codon found, e.g. "TAA", "TAG", "TGA", or "TAR"
  my $keep_going = 1; # set to 0 if we find a stop codon or we go past $final_posn
  while($keep_going) { 
    my @fetch_AA = (); # the 2D array we use to fetch sequence chunks
    @{$fetch_AA[0]} = ();
    my $end_posn;
    if($strand eq "+") { 
      $end_posn = $begin_posn + ($target_subseq_len - 1);
      if($end_posn > $final_posn) { 
        $end_posn = $final_posn; 
        $keep_going = 0; # breaks loop
      }
    }
    else { 
      $end_posn = $begin_posn - ($target_subseq_len - 1);
      if($end_posn < 1) { 
        $end_posn = 1;
        $keep_going = 0; # breaks loop
      }
    }
    @{$fetch_AA[0]} = ($seq_name . "/" . $begin_posn . "-" . $end_posn, $begin_posn, $end_posn, $seq_name);
    my (undef, $cur_subseq) = split(/\n/, $sqfile->fetch_subseqs(\@fetch_AA, -1, undef)); 
    # look for in-frame stop in $cur_subseq sequence fragment
    ($inframe_stop_posn, $stop_codon) = find_inframe_stop($cur_subseq);

    if($inframe_stop_posn != 0) { 
      $keep_going = 0; # breaks loop
    }
    else { # only update these if we didn't find an in-frame stop
           # if we did find an in-frame stop, then we don't want to update
           # these so we can infer the stop posn below
      $begin_posn = $end_posn;
      if($strand eq "+") { $begin_posn++; }
      else               { $begin_posn--; }
    }
  } # end of while($keep_going)

  if($inframe_stop_posn != 0) {
    # we need to return the stop position relative to $posn that was passed in
    if($strand eq "+") { 
      $inframe_stop_posn += ($begin_posn - 1);
      $inframe_stop_posn -= $posn;
    }
    else { # strand eq "-" 
      $inframe_stop_posn = ($begin_posn - $inframe_stop_posn) + 1;
      $inframe_stop_posn = $posn - $inframe_stop_posn;
      # inframe_stop_posn will be negative
    }
  }

  return($inframe_stop_posn, $stop_codon); # if $inframe_stop_posn is 0, we didn't find an in-frame stop codon, and stop codon will be undef
}

#################################################################
# Subroutine:  create_output_start_and_stop
# Incept:      EPN, Mon Mar 14 09:08:48 2016
#
# Purpose:    Convert predicted start and stop coordinates which are
#             in coordinate space 1..seq_len to 'output' coordinates 
#             in coorindate space 1..accn_len. If seq_len == accn_len,
#             which will be the case if the -c option was not used (that is,
#             if the genome is not circular and thus we did not duplicate it)
#             we do nothing. If seq_len == accn_len * 2, then we have to 
#             check if out_start and out_stop should be different from p_start
#             and p_stop.
#
# Arguments: 
#  $in_start:   predicted start (from our annotation)
#  $in_stop:    predicted (possibly corrected) stop (from our annotation)
#  $accn_len:   length of the GenBank accession's sequence
#  $seq_len:    length of the sequence we searched, either ($accn_len) or (2 * $accn_len)
#  $FH_HR:      REF to hash of file handles
#
# Returns:    Two values:
#             $out_start: the start coordinate to output
#             $out_stop:  the stop coordinate to output
#
# Dies: If (($seq_len != $accn_len) && ($seq_len != (2*$accn_len))
#
################################################################# 
sub create_output_start_and_stop { 
  my $sub_name = "create_output_start_and_stop()";
  my $nargs_exp = 5;
  if(scalar(@_) != $nargs_exp) { die "ERROR $sub_name entered with wrong number of input args"; }

  my ($in_start, $in_stop, $accn_len, $seq_len, $FH_HR) = @_;
  
  # contract check
  if((! verify_integer($in_start)) || ($in_start <= 0)) { 
    DNAORG_FAIL("ERROR in $sub_name, input start coordinate is expected to be a positive integer, got $in_start", 1, $FH_HR);
  }
  if((! verify_integer($in_stop)) || ($in_stop <= 0)) { 
    DNAORG_FAIL("ERROR in $sub_name, input stop coordinate is expected to be a positive integer, got $in_stop", 1, $FH_HR);
  }

  my ($out_start, $out_stop);
  if($seq_len == $accn_len) { # easy case
    $out_start = $in_start;
    $out_stop  = $in_stop;
  }
  elsif($seq_len == (2 * $accn_len)) { # may need to update $in_start and/or $in_stop
    # Three possible cases:
    # case 1: both $in_start and $in_stop are <= $accn_len
    #         action: do nothing in this case
    # case 2: both $in_start and $in_stop are > $accn_len
    #         action: subtract $seq_len from both
    # case 3: one of $in_start is <= $accn_len and the other is > $accn_len
    #         action: subtract $seq_len from both, subtract 1 more from either
    #                 that are now < $seq_len, to account for fact that position '0'
    #                 does not exist.
    if(($in_start <= $accn_len) && ($in_stop <= $accn_len)) { 
      # case 1
      $out_start = $in_start;
      $out_stop  = $in_stop;
    }
    elsif(($in_start > $accn_len) && ($in_stop > $accn_len)) { 
      # case 2
      $out_start = $in_start - $accn_len;
      $out_stop  = $in_stop  - $accn_len;
    }
    elsif(($in_start > $accn_len) || ($in_stop > $accn_len)) { 
      # case 3
      $out_start = $in_start - $accn_len;
      $out_stop  = $in_stop  - $accn_len;
      if($out_start <= 0) { $out_start--; }
      if($out_stop  <= 0) { $out_stop--; }
    }
    else { 
      DNAORG_FAIL("ERROR in $sub_name, unforeseen case in_start: $in_start in_stop: $in_stop seq_len: $seq_len accn_len: $accn_len", 1, $FH_HR);
    }
  }
  else { 
    DNAORG_FAIL("ERROR in $sub_name, input sequence length ($seq_len) is neither accession length ($accn_len), nor 2 * accession length", 1, $FH_HR);
  }
  return ($out_start, $out_stop);
}

#################################################################
# Subroutine: seq_name_from_msa_seq_name()
# Incept:     EPN, Wed Mar 16 05:15:57 2016
#
# Purpose:   Convert a sequence name from an MSA created in this
#            script to the sequence name it was derived from
#            using the rule: 
#            <msa_seq_name> = <seq_name>/(?:\d+\-\d+)(?:,\d+-\d+)*/
#
# Arguments:
#  $msa_seq_name: the sequence name from the MSA
#  $FH_HR:        REF to hash of file handles
#             
# Returns:  <seq_name> derived from <msa_seq_name>
# 
# Dies:     If <msa_seq_name> is not in the expected format.
#
#################################################################
sub seq_name_from_msa_seq_name { 
  my $sub_name = "seq_name_from_msa_seq_name";
  my $nargs_exp = 2;
  if(scalar(@_) != $nargs_exp) { die "ERROR $sub_name entered with wrong number of input args"; }

  my ($msa_seq_name, $FH_HR) = @_;

  my $seq_name = undef;
  if($msa_seq_name =~ /^(\S+)\/(?:\d+\-\d+)(?:,\d+-\d+)*$/) { # '?:' just tells Perl not to capture group
    $seq_name = $1;
  }
  else { 
    DNAORG_FAIL("ERROR in $sub_name, unexpected format of msa sequence name: $msa_seq_name", 1, $FH_HR);
  }

  return $seq_name;
}

#################################################################
# Subroutine: accn_name_from_seq_name()
# Incept:     EPN, Wed Mar 16 06:16:25 2016
#
# Purpose:   Convert a sequence name from a sequence file fetched
#            in this script to the accessoin name it was derived
#            from using the rule: 
#            <seq_name> = <accn_name>\:genome.+$/
#
# Arguments:
#  $seq_name: the sequence name
#  $FH_HR:    REF to hash of file handles
#             
# Returns:  <accn_name> derived from <seq_name>
# 
# Dies:     If <seq_name> is not in the expected format.
#
#################################################################
sub accn_name_from_seq_name { 
  my $sub_name = "accn_name_from_seq_name";
  my $nargs_exp = 2;
  if(scalar(@_) != $nargs_exp) { die "ERROR $sub_name entered with wrong number of input args"; }

  my ($seq_name, $FH_HR) = @_;

  my $accn_name = undef;
  if($seq_name =~ /^(\S+)\:dnaorg.+$/) { 
    $accn_name = $1;
  }
  else { 
    DNAORG_FAIL("ERROR in $sub_name, unexpected format of sequence file sequence name: $seq_name", 1, $FH_HR);
  }

  return $accn_name;
}

#################################################################
# Subroutine: process_input_fasta_file()
# Incept:     EPN, Wed May 18 10:01:02 2016
#
# Purpose:   Given the name of the input fasta file
#            (specified with --infasta), open the 
#            file, and determine the lengths of all
#            the N sequences in it. Fill 
#            $seq_info_HAR->{"accn_name"}[$i] and
#            $seq_info_HAR->{"accn_len"}[$i]
#            for sequences $i=1..N.
#
#            If -c is enabled, then we also create a 
#            new fasta file, that includes all of the
#            sequences in $infasta_file, duplicated.
#            (That is, if a sequence is:
#             >seq1
#             AGC
#             then it will become
#             >seq1-duplicated
#             AGCAGC
#             in the new file).
#
# Arguments:
#  $infasta_file:  name of the input fasta file
#  $outfasta_file: name of the output fasta file to create with duplicates of seqs from $infasta_file,
#                  undef if we don't want to do this (if -c *not* enabled)
#  $out_root:      root for naming output files
#  $seq_info_HAR:  REF to hash of arrays of sequence information, added to here
#  $opt_HHR:       REF to 2D hash of option values, see top of epn-options.pm for description
#  $FH_HR:         REF to hash of file handles
#  
# Returns:  Number of sequences read in $infasta_file.
# 
# Dies: If $seq_info_HAR->{"accn_len"} and $seq_info_HAR->{"accn_name"} 
#       are not both arrays of exactly length 1 (with information on 
#       *only* the reference accession.)
#       
#       If the same sequence exists more than once in the input sequence
#       file.
#
#       If $outfasta_file is defined and -c is not enabled.
#
#       If -c is enabled and $outfasta_file is not defined.
#
#       If the names of any sequences in $infasta_file include the
#       string 'dnaorg', this will cause problems later on because
#       we add this to sequence names sometimes and then parse
#       based on its location, if the original sequence name already
#       has 'dnaorg', we can't guarantee that we'll be able to 
#       parse the modified sequence name correctly.
#
#################################################################
sub process_input_fasta_file { 
  my $sub_name = "process_input_fasta_file";
  my $nargs_exp = 5;
  if(scalar(@_) != $nargs_exp) { die "ERROR $sub_name entered with wrong number of input args"; }

  my ($infasta_file, $outfasta_file, $seq_info_HAR, $opt_HHR, $FH_HR) = @_;

  my %accn_exists_H = ();  # keeps track of which accessions have been read from the sequence file
  my $err_flag = 0;        # changed to '1' if an accession exists more than once in the input fasta file

  my $do_out = (defined $outfasta_file) ? 1 : 0;
  if($do_out && (! opt_Get("-c", $opt_HHR))) { 
    DNAORG_FAIL("ERROR in $sub_name, outfasta_file is defined, but -c not enabled", 1, $FH_HR);
  }
  if((! $do_out) && (opt_Get("-c", $opt_HHR))) { 
    DNAORG_FAIL("ERROR in $sub_name, outfasta_file is not defined, but -c is enabled", 1, $FH_HR);
  }
    
  if($do_out) { 
    open(OUT, ">", $outfasta_file) || fileOpenFailure($outfasta_file, $sub_name, $!, "writing", $FH_HR);
  }

  my $ssi_file = $infasta_file . ".ssi";
  if(-e $ssi_file) { 
    runCommand("rm $ssi_file", opt_Get("-v", $opt_HHR), $FH_HR);
  }
  my $sqfile = Bio::Easel::SqFile->new({ fileLocation => $infasta_file }); # the sequence file object
  my $nseq = $sqfile->nseq_ssi;

  for(my $i = 0; $i < $nseq; $i++) { 
    my $next_fasta_str = $sqfile->fetch_consecutive_seqs(1, "", -1);
    # get name and length of the sequence
    if($next_fasta_str =~ /^\>(\S+).*\n(\S+)\n+$/) { 
      my ($accn, $seq) = ($1, $2);
      my $len = length($seq);
      if($accn =~ m/dnaorg/) { 
        DNAORG_FAIL("ERROR in $sub_name, sequence $accn read from $infasta_file includes the string \"dnaorg\", this is not allowed", 1, $FH_HR);
      }
      push(@{$seq_info_HAR->{"accn_name"}}, $accn);
      push(@{$seq_info_HAR->{"accn_len"}}, $len);

      if($do_out) { 
        # output the sequence if necessary
        my $outaccn = $accn . ":dnaorg-duplicated:$accn:1:$len:+:$accn:1:$len:+"; 
        # this mimics how dnaorg.pm:fetchSequencesUsingEslFetchCds names sequences, if that 
        # changes, this should be changed to match
        print OUT ">" . $outaccn . "\n";
        # print out sequence in 100-nt-per-line chunks
        print OUT $seq . "\n";
        print OUT $seq . "\n";
      }

      if(exists $accn_exists_H{$accn}) {
        $accn_exists_H{$accn}++;
        $err_flag = 1;
      }
      else { 
        $accn_exists_H{$accn} = 1;
      }
    }
    else { 
      DNAORG_FAIL("ERROR in $sub_name, unable to parse fasta sequence string $next_fasta_str", 1, $FH_HR);
    }
  }

  if($do_out) { 
    close OUT;
  }

  # fail if we found an accession more than once in $infasta_file
  my $errmsg = "";
  if($err_flag) { 
    $errmsg = "ERROR in $sub_name, the following accessions exist more than once in $infasta_file\nEach accession should exist only once.\n";
    for(my $i = 0; $i < scalar(@{$seq_info_HAR->{"accn_name"}}); $i++) { 
      my $accn = $seq_info_HAR->{"accn_name"}[$i];
      if((exists $accn_exists_H{$accn}) && ($accn_exists_H{$accn} > 1)) { 
        $errmsg .= "\t$accn ($accn_exists_H{$accn} occurrences)\n";
        delete $accn_exists_H{$accn};
      }
    }
    DNAORG_FAIL($errmsg, 1, $FH_HR);
  }

  return $nseq;
}

#################################################################
# Subroutine: validate_options_are_consistent_with_dnaorg_build()
# Incept:     EPN, Fri May 27 12:59:19 2016
#
# Purpose:   Given the name of the log file and checksum
#            file created by dnaorg_build.pl, read it and check 
#            that all options that need to be consistent 
#            between dnaorg_build.pl and dnaorg_annotate.pl
#            are consistent, and any files that need to have
#            the same checksums actually do.
#
# Arguments:
#  $consopts_file:     name of the dnaorg_build consopts file
#  $opt_HHR:           REF to 2D hash of option values, see top of epn-options.pm for description
#  $FH_HR:             REF to hash of file handles
# 
# Returns:  void
# 
# Dies: If $consopts_file doesn't exist, or we can't parse it.
#
#       If an option enabled in dnaorg_build.pl that needs to 
#       be consistently used in dnaorg_annotate.pl is not, or
#       vice versa.
#
#       If an option enabled in dnaorg_build.pl that takes a file
#       as input has a different checksum for that file than 
#       
#################################################################
sub validate_options_are_consistent_with_dnaorg_build { 
  my $sub_name = "validate_options_are_consistent_with_dnaorg_build";
  my $nargs_exp = 3;
  if(scalar(@_) != $nargs_exp) { die "ERROR $sub_name entered with wrong number of input args"; }

  my ($consopts_file, $opt_HHR, $FH_HR) = @_;

  # read the consopts file
  if(! -e $consopts_file) { 
    DNAORG_FAIL("ERROR in $sub_name, consopts file $consopts_file does not exist.\nThis file should have been created by dnaorg_build.pl.\nYou probably need to rerun dnaorg_build.pl if it was run before May 31, 2016.", 1, $FH_HR);
  }
  open(IN, $consopts_file) || fileOpenFailure($consopts_file, $sub_name, $!, "reading", $FH_HR);
  my $line_ct = 0;
  my $no_build_c_opt         = 1; # changed to 0 below if -c was used by dnaorg_build.pl
  my $no_build_nomatpept_opt = 1; # changed to 0 below if --nomatpept was used by dnaorg_build.pl
  my $no_build_matpept_opt   = 1; # changed to 0 below if --matpept was used by dnaorg_build.pl

  while(my $line = <IN>) { 
    chomp $line;
    $line_ct++;
    if(($line eq "none") && ($line_ct == 1)) { 
      ; # this is fine, none of the options that need to be consistent were set by dnaorg_build.pl
    }
    elsif($line =~ /^\-c$/) { 
      $no_build_c_opt = 0;
      if((! defined (opt_Get("-c", $opt_HHR))) || (opt_Get("-c", $opt_HHR) != 1)) { 
        DNAORG_FAIL("ERROR, the -c option was used when dnaorg_build.pl was run (according to file $consopts_file).\nYou must also use it with dnaorg_annotate.pl.", 1, $FH_HR);
      }
    }
    elsif($line =~ /^\-\-nomatpept$/) { # first string is file name, second is md5 checksum (obtained with 'md5sum' executable)
      $no_build_nomatpept_opt = 0;
      if((! defined (opt_Get("--nomatpept", $opt_HHR))) || (opt_Get("--nomatpept", $opt_HHR) != 1)) { 
        DNAORG_FAIL("ERROR, the --nomatpept option was used when dnaorg_build.pl was run (according to file $consopts_file).\nYou must also use it with dnaorg_annotate.pl.", 1, $FH_HR);
      }
    }
    elsif($line =~ /^\-\-matpept\s+\S+\s+(\S+)$/) { # first string is file name, second is md5 checksum (obtained with 'md5sum' executable)
      my $build_matpept_cksum = $1;
      $no_build_matpept_opt = 0;
      if(! opt_IsUsed("--matpept", $opt_HHR)) { 
        DNAORG_FAIL("ERROR, the --matpept option was used when dnaorg_build.pl was run (according to file $consopts_file).\nYou must also use it with dnaorg_annotate.pl.", 1, $FH_HR);
      }
      else { # make sure checksum matches
        my $annotate_matpept_file = opt_Get("--matpept", $opt_HHR);
        if(! -s $annotate_matpept_file) { 
          DNAORG_FAIL("ERROR, the file $annotate_matpept_file specified with the --matpept option does not exist.", 1, $FH_HR);
        }          
        my $annotate_matpept_cksum = md5ChecksumOfFile($annotate_matpept_file, $sub_name, $opt_HHR, $FH_HR);
        if($build_matpept_cksum ne $annotate_matpept_cksum) { 
          DNAORG_FAIL("ERROR, the file $annotate_matpept_file specified with the --matpept file does not appear to be identical to the file used\nwith dnaorg_build.pl. The md5 checksums of the two files differ: dnaorg_build.pl: $build_matpept_cksum, dnaorg_annotate.pl: $annotate_matpept_cksum", 1, $FH_HR);
        }
      }
    }        
    else { 
      DNAORG_FAIL("ERROR in $sub_name, unable to parse line from consopts file $consopts_file:\n$line\n", 1, $FH_HR);
    }
  }
  close(IN);

  # now for any options that were not read from $consopts_file, make sure they are also
  # not enabled here for dnaorg_annotate.pl
  if($no_build_c_opt && (opt_Get("-c", $opt_HHR))) { 
    DNAORG_FAIL("ERROR, the -c option was not used when dnaorg_build.pl was run (according to file $consopts_file).\nYou must also not use it with dnaorg_annotate.pl, or you need to rerun dnaorg_build.pl with -c.", 1, $FH_HR);
  }    
  if($no_build_nomatpept_opt && (opt_Get("--nomatpept", $opt_HHR))) { 
    DNAORG_FAIL("ERROR, the --nomatpept option was not used when dnaorg_build.pl was run (according to file $consopts_file).\nYou must also not use it with dnaorg_annotate.pl, or you need to rerun dnaorg_build.pl with --nomatpept.", 1, $FH_HR);
  }    
  if($no_build_matpept_opt && (opt_IsUsed("--matpept", $opt_HHR))) {  
    DNAORG_FAIL("ERROR, the --matpept option was not used when dnaorg_build.pl was run (according to file $consopts_file).\nYou must also not use it with dnaorg_annotate.pl, or you need to rerun dnaorg_build.pl with --matpept.", 1, $FH_HR);
  }    

  # if we get here, all options are consistent
  return;
}

################################################
## TEMPORARY SUBROUTINES for the --aorg* options
################################################

#################################################################
# Subroutine: aorg_find_origin_sequences
# Incept:     EPN, Thu Jul 28 14:46:31 2016
# 
# Purpose:    TEMPORARY function for identifying origin sequences 
#             using 'alternative' method -- a profile HMM.
#
#             Checks for and adds the following error codes: "ori".
#
# Args:   
#  $fasta_file:             the fasta file to look for origins in
#                           should contain duplicated genome sequences
#                           (so if --infasta <f> used, probably not <f>)
#  $sqfile:                 Bio:Easel object for $fasta_file
#  $execs_HR:               ref to hash with paths to executables
#  $out_root:               root for naming output files
#  $seq_info_HAR:           REF to hash of arrays with information 
#                           on the sequences, PRE-FILLED
#  $err_seq_instances_HHR:  REF to the 2D hash of per-sequence errors, initialized here
#  $err_info_HAR:           REF to the error info hash of arrays, PRE-FILLED
#  $opt_HHR:                REF to 2D hash of option values, 
#                           see top of epn-options.pm for description
#  $ofile_info_HHR:         REF to the 2D hash of output file information
#
# Returns:    void
#
#################################################################
sub aorg_find_origin_sequences { 
  my $sub_name = "aorg_find_origin_sequences";
  my $nargs_exp = 9;
  if(scalar(@_) != $nargs_exp) { die "ERROR $sub_name entered with wrong number of input args"; }

  my ($fasta_file, $sqfile, $execs_HR, $out_root, $seq_info_HAR, $err_seq_instances_HHR, $err_info_HAR, $opt_HHR, $ofile_info_HHR) = @_;

  my $FH_HR = (defined $ofile_info_HHR->{"FH"}) ? $ofile_info_HHR->{"FH"} : undef;

  my $nseq = scalar(@{$seq_info_HAR->{"accn_name"}});

  my $aorg_model  = opt_Get("--aorgmodel",  $opt_HHR);
  my $aorg_start  = opt_Get("--aorgstart",  $opt_HHR);
  my $aorg_len    = opt_Get("--aorglen",    $opt_HHR);
  my $aorg_offset = opt_Get("--aorgoffset", $opt_HHR);
  
  # run cmscan locally
  my $tblout_file = $out_root . ".aorg.tblout";
  my $cmscan_file = $out_root . ".aorg.cmscan";
  my $opts = " --cpu 0 --tblout $tblout_file --verbose ";
  $opts .= " --nohmmonly --F1 0.02 --F2 0.001 --F2b 0.001 --F3 0.00001 --F3b 0.00001 --F4 0.0002 --F4b 0.0002 --F5 0.0002 --F6 0.0001 "; 

  my $cmd = $execs_HR->{"cmscan"} . " $opts $aorg_model $fasta_file > $cmscan_file";

  runCommand($cmd, opt_Get("-v", $opt_HHR), $FH_HR);

  addClosedFileToOutputInfo(\%ofile_info_HH, "aorgtblout",  "$tblout_file",     1, "tblout file from cmscan for origin identification");
  addClosedFileToOutputInfo(\%ofile_info_HH, "aorgcmscan",  "$cmscan_file",     1, "standard output file from cmscan for origin identification");

  my %hit_HH  = (); # 2D hash of top hits, 1st dim key is sequence name, 2nd is attribute, e.g. "start"    
  aorg_parse_cmscan_tblout_s2($tblout_file, $seq_info_HAR, \%hit_HH, $opt_HHR, $FH_HR);

  # Fetch all hits into a fasta file that we can align with cmalign
  my @fetch_AA = ();
  for(my $i = 0; $i < $nseq; $i++) { 
    my $seqname = $seq_info_HAR->{"seq_name"}[$i];
    if(exists $hit_HH{$seqname}) { 
      my $newname = $seqname . "/" . $hit_HH{$seqname}{"start"} . "-" . $hit_HH{$seqname}{"stop"};
      push(@fetch_AA, [ $newname, $hit_HH{$seqname}{"start"}, $hit_HH{$seqname}{"stop"}, $seqname ]);
      #printf("pushed $newname\n");
    }
  }
  my $out_fasta_file = $out_root . ".cmscan.fa";
  $sqfile->fetch_subseqs(\@fetch_AA, undef, $out_fasta_file);
  addClosedFileToOutputInfo(\%ofile_info_HH, "aorgoutfasta", "$out_fasta_file", 1, "cmscan hits in fasta format");

  # Align all hits with cmalign
  my $out_stk_file     = $out_root . ".cmalign.stk";
  my $out_cmalign_file = $out_root . ".cmalign";
  $cmd = $execs_HR->{"cmalign"} . " -o $out_stk_file $aorg_model $out_fasta_file > $out_cmalign_file";

  runCommand($cmd, 0, $ofile_info_HH{"FH"});
  addClosedFileToOutputInfo(\%ofile_info_HH, "outstk",     "$out_stk_file",     1, "alignment of cmscan hits");
  addClosedFileToOutputInfo(\%ofile_info_HH, "outcmalign", "$out_cmalign_file", 1, "cmalign output");

  # determine which positions the origin sequence is in each sequence
  my $ori_msa = Bio::Easel::MSA->new   ({ fileLocation => $out_stk_file });
  my $ori_start_rfpos    = $aorg_start;
  my $ori_stop_rfpos     = $aorg_start + $aorg_len - 1;
  my $ori_offset_rfpos   = $aorg_start + $aorg_offset - 1;
  my $ori_start_apos     = $ori_msa->rfpos_to_aligned_pos($ori_start_rfpos);
  my $ori_stop_apos      = $ori_msa->rfpos_to_aligned_pos($ori_stop_rfpos);
  my $ori_offset_apos    = $ori_msa->rfpos_to_aligned_pos($ori_offset_rfpos);

  my $ori_ppthresh = opt_Get("--aorgppthresh", $opt_HHR);
  #printf("ori_start_apos:  $ori_start_apos\n");
  #printf("ori_stop_apos:   $ori_stop_apos\n");
  #printf("ori_offset_apos: $ori_offset_apos\n");
  
  for(my $seq_idx = 0; $seq_idx < $nseq; $seq_idx++) { 
    my $seq_name = $seq_info_HAR->{"seq_name"}[$seq_idx];
    my $has_hit = (defined $hit_HH{$seq_name}) ? 1 : 0;
    $seq_info_HAR->{"origin_coords_str"}[$seq_idx] = ""; # initialize
    $seq_info_HAR->{"origin_offset"}[$seq_idx]     = ""; # initialize
    my $found_origin = 0;
    
    if($has_hit) { 
      my $start = $hit_HH{$seq_name}{"start"};
      my $stop  = $hit_HH{$seq_name}{"stop"};
      my $msa_seqname = $seq_name . "/" . $start . "-" . $stop;
      my $msa_sqidx = $ori_msa->get_sqidx($msa_seqname);
      if($msa_sqidx == -1) { 
        DNAORG_FAIL("ERROR, unable to find $msa_seqname in $out_stk_file", 1, $ofile_info_HH{"FH"});
      }
      # determine average pp of aligned residues between $ori_start_apos and $ori_stop_apos (inclusive)
      # and enforce our posterior probability threshold
      my ($pp_avg, $pp_cnt) = $ori_msa->get_pp_avg($msa_sqidx, $ori_start_apos, $ori_stop_apos);
      # if($pp_cnt == 0) { printf("no aligned residues for origin prediction for $seq_name\n"); }
      # if($pp_avg < $ori_ppthresh) { printf("avg PP of aligned origin below threshold for $seq_name ($pp_avg < $ori_ppthresh)\n"); }
      if(($pp_cnt > 0) && ($pp_avg >= $ori_ppthresh)) { 

        # determine the unaligned positions the origin spans in the alignment file $out_stk_file
        my ($cur_ori_start_uapos, $cur_ori_start_apos) = $ori_msa->aligned_to_unaligned_pos($msa_sqidx, $ori_start_apos, 1); # '1': if ori_start_apos is a gap, return position of 1st non-gap nucleotide after it 
        my ($cur_ori_stop_uapos,  $cur_ori_stop_apos)  = $ori_msa->aligned_to_unaligned_pos($msa_sqidx, $ori_stop_apos,  0); # '0': if ori_start_apos is a gap, return position of 1st non-gap nucleotide before it 
        
        # determine the unaligned position that maps to the special 'sequence start' position of the origin
        # (this is --aorgoffset position of the origin), which will become position number 1 when we renumber
        # sequences
        my ($cur_ori_offset_uapos, $cur_ori_offset_apos) = $ori_msa->aligned_to_unaligned_pos($msa_sqidx, $ori_offset_apos, 1); # '1': if ori_offset_apos is a gap, return position of 1st non-gap nucleotide after it 
        
        # do we have at least 1 nucleotide predicted in the origin positions?
        if(($cur_ori_start_apos < $ori_stop_apos) && ($cur_ori_stop_apos > $ori_start_apos))  { 
          # yes, we do:
          # determine strand 
          if($start <= $stop) { 
            # positive strand
            $cur_ori_start_uapos  += $start - 1;
            $cur_ori_stop_uapos   += $start - 1;
            $cur_ori_offset_uapos += $start - 1;
          }
          else { 
            # negative strand
            $cur_ori_start_uapos   = $start - $cur_ori_start_uapos  + 1;
            $cur_ori_stop_uapos    = $start - $cur_ori_stop_uapos   + 1;
            $cur_ori_offset_uapos  = $start - $cur_ori_offset_uapos + 1;
          }
          # adjust coordinates so they're within 1..L
          my ($out_ori_start_uapos, $out_ori_stop_uapos) = 
              create_output_start_and_stop($cur_ori_start_uapos, $cur_ori_stop_uapos, $seq_info_HAR->{"accn_len"}[$seq_idx], $seq_info_HAR->{"seq_len"}[$seq_idx], $FH_HR);
          
          my $out_ori_offset_uapos;
          ($out_ori_offset_uapos, undef) = 
              create_output_start_and_stop($cur_ori_offset_uapos, $cur_ori_stop_uapos, $seq_info_HAR->{"accn_len"}[$seq_idx], $seq_info_HAR->{"seq_len"}[$seq_idx], $FH_HR);
          #printf("cur_ori_start_uapos:  $cur_ori_start_uapos\n");
          #printf("cur_ori_offset_uapos: $cur_ori_offset_uapos\n");
          #printf("cur_ori_stop_uapos:   $cur_ori_stop_uapos\n\n");
          
          #printf("out_ori_start_uapos:  $out_ori_start_uapos\n");
          #printf("out_ori_offset_uapos: $out_ori_offset_uapos\n");
          #printf("out_ori_stop_uapos:   $out_ori_stop_uapos\n\n");
          
          $seq_info_HAR->{"origin_coords_str"}[$seq_idx] .= $out_ori_start_uapos . ":" . $out_ori_stop_uapos;
          $seq_info_HAR->{"origin_offset"}[$seq_idx]      = $out_ori_offset_uapos;
          $found_origin = 1;
        } 
      } # end of 'if(($pp_cnt > 0) && ($pp_avg >= $ori_ppthresh))'
    } # end of 'if($has_hit)'
    if(! $found_origin) { 
      error_instances_add(undef, $err_seq_instances_HHR, $err_info_HAR, -1, "ori", $seq_name, "0 occurrences", $FH_HR);
    }
  } # end of 'for' loop over $seq_idx


  return;
}

#################################################################
# Subroutine : aorg_parse_cmscan_tblout_s2()
# Incept:      EPN, Tue Jul 12 08:54:07 2016
#
# Arguments: 
#  $tblout_file:   tblout file to parse
#  $seq_info_HAR:  REF to hash of arrays with information 
#                  on the sequences, PRE-FILLED
#  $hit_HHR:       REF to 2D hash of top hits, 1st dim key is sequence name, 2nd is attribute, e.g. "start"    
#  $opt_HHR:       ref to 2D options hash
#  $FH_HR:         REF to hash of file handles
#
# Returns:    void
#
#################################################################
sub aorg_parse_cmscan_tblout_s2 { 
  my $sub_name = "aorg_parse_cmscan_tblout_s2()";
  my $nargs_exp = 5;
  if(scalar(@_) != $nargs_exp) { die "ERROR $sub_name entered with wrong number of input args"; }
  
  my ($tblout_file, $seq_info_HAR, $hit_HHR, $opt_HHR, $FH_HR) = @_;
  
  my %seqname_index_H = (); # seqname_index_H{$seq_name} = <n>, means that $seq_name is the <n>th sequence name in @{$seq_info_HAR{*}} arrays
  getIndexHashForArray($seq_info_HAR->{"seq_name"}, \%seqname_index_H, $FH_HR);

  open(IN, $tblout_file) || fileOpenFailure($tblout_file, $sub_name, $!, "reading", $FH_HR);

  my $ethresh = opt_Get("--aorgethresh", $opt_HHR);
  my $did_field_check = 0; # set to '1' below after we check the fields of the file
  my $line_ctr = 0;  # counts lines in tblout_file
  while(my $line = <IN>) { 
    $line_ctr++;
    if(($line =~ m/^\#/) && (! $did_field_check)) { 
      # sanity check, make sure the fields are what we expect
      if($line !~ m/#target name\s+accession\s+query name\s+accession\s+mdl\s+mdl\s+from\s+mdl to\s+seq from\s+seq to\s+strand\s+trunc\s+pass\s+gc\s+bias\s+score\s+E-value inc description of target/) { 
        DNAORG_FAIL("ERROR in $sub_name, unexpected field names in $tblout_file\n$line\n", 1, $FH_HR);
      }
      $did_field_check = 1;
    }
    elsif($line !~ m/^\#/) { 
      chomp $line;
      if($line =~ m/\r$/) { chop $line; } # remove ^M if it exists
      # example line:
      # NC_001346.dnaorg_build.origin.5p -         KJ699341             -         hmm        1       59     2484     2542      +     -    6 0.59   0.1   78.5     2e-24 !   -
      my @elA = split(/\s+/, $line);
      my ($mdlname, $seqname, $mod, $mdlfrom, $mdlto, $seqfrom, $seqto, $strand, $score, $evalue) = 
          ($elA[0], $elA[2], $elA[4], $elA[5], $elA[6], $elA[7], $elA[8], $elA[9], $elA[14], $elA[15]);

      my $seqidx = $seqname_index_H{$seqname}; # sequence index for the hit in results_AAH (2nd dim of results_AAH)
      my $seqlen = $seq_info_HAR->{"accn_len"}[$seqidx];

      # only consider hits where either the start or end are less than the total length
      # of the genome. Since we sometimes duplicate all genomes, this gives a simple 
      # rule for deciding which of duplicate hits we'll store 
      if(($seqfrom <= $seqlen) || ($seqto <= $seqlen)) { 
        if($evalue <= $ethresh) { # enforce E-value threshold
          if(! exists $hit_HHR->{$seqname}) { # takes only the top hit
            %{$hit_HHR->{$seqname}} = ();
            $hit_HHR->{$seqname}{"start"}  = $seqfrom;
            $hit_HHR->{$seqname}{"stop"}   = $seqto;
            $hit_HHR->{$seqname}{"score"}  = $score;
            $hit_HHR->{$seqname}{"evalue"} = $evalue;
          } 
        }
      }
    }
  }
}


#################################################################
# Subroutine: aorg_get_origin_output_for_sequence
# Incept:     EPN, Fri Jul 29 14:45:43 2016
#
# Synopsis:   For a given sequence index $seq_idx, determine 
#             the output strings related to the origin sequence
#             using the new profile HMM based method.
#
# Args: 
#  $seq_info_HAR:  REF to hash of arrays with information 
#                  on the sequences (including origins), PRE-FILLED
#  $seq_idx:       index of sequence we're working on
#  $FH_HR:         REF to hash of file handles
#
# Returns: 5 values:
#          $oseq_ct:       number of occurrences of origin sequence found
#          $oseq_start:    start position of origin seq if $oseq_ct == 1, else '-'
#          $oseq_stop:     stop  position of origin seq if $oseq_ct == 1, else '-'
#          $oseq_firstpos: what should be the first position of the seq if $oseq_ct == 1, else '-'
#          $oseq_offset:   offset position of origin seq if $oseq_ct == 1, else '-'
#          $oseq_passfail: 'P' if $oseq_ct is 1, else 'F'
#
# Dies: if $seq_info_HAR->{"origin_coords_str"}[$seq_idx] does not exist.
# 
#################################################################
sub aorg_get_origin_output_for_sequence { 
  my $sub_name = "aorg_get_origin_output_for_sequence";
  my $nargs_exp = 3;
  if(scalar(@_) != $nargs_exp) { die "ERROR $sub_name entered with wrong number of input args"; }

  my ($seq_info_HAR, $seq_idx, $FH_HR) = @_;

  if(! exists $seq_info_HAR->{"origin_coords_str"}[$seq_idx]) { 
    DNAORG_FAIL("ERROR in $sub_name, no origin_coords_str (not even empty str) exists in seq_info_HAR for $seq_idx", 1, $FH_HR);
  }
  my $accn_len = $seq_info_HAR->{"accn_len"}[$seq_idx];

  # initializereturn values
  my $oseq_start    = "-"; # changed below if $oseq_ct == 1
  my $oseq_stop     = "-"; # changed below if $oseq_ct == 1
  my $oseq_firstpos = "-"; # changed below if $oseq_ct == 1
  my $oseq_offset   = "-"; # changed below if $oseq_ct == 1
  my $oseq_passfail = "F"; # changed below if $oseq_ct == 1

  my @coords_A = split(",", $seq_info_HAR->{"origin_coords_str"}[$seq_idx]);
  my $oseq_ct = scalar(@coords_A);

  if($oseq_ct == 1) { 
    ($oseq_start, $oseq_stop) = split(":", $coords_A[0]);
    $oseq_firstpos = $seq_info_HAR->{"origin_offset"}[$seq_idx];
    if($oseq_firstpos < 0) { 
      $oseq_firstpos = $accn_len + $oseq_firstpos + 1;
    }
    $oseq_offset = $oseq_firstpos; 

    # $oseq_offset is now what should be the first position of the sequence, 
    # if this is > 0, we subtract 1 because that's how many we need to shift counterclockwise 
    # direction to put $oseq_offset as position 1 (imagine if $oseq_offset is 1, then we need to shift '0', not '1')
    # if it's negative then it's already the correct shift (due to the off-by-one
    # introduced because there is no position 0)
    if($oseq_offset > 0) { $oseq_offset -= 1; }
    # printf("HEYA in $sub_name, seq_idx: $seq_idx oseq_offset: $oseq_offset\n");
    # $oseq_offset is now number of nts to shift origin in counterclockwise direction
    if($oseq_offset > ($accn_len / 2)) { # simpler (shorter distance) to move origin clockwise
      $oseq_offset = $accn_len - $oseq_offset; # note, we don't add 1 here
    }
    else { # simpler to shift origin in counterclockwise direction, we denote this as a negative offset
      $oseq_offset *= -1;
    }

    $oseq_passfail = "P";
  }

  return ($oseq_ct, $oseq_start, $oseq_stop, $oseq_firstpos, $oseq_offset, $oseq_passfail);
}<|MERGE_RESOLUTION|>--- conflicted
+++ resolved
@@ -232,12 +232,8 @@
 opt_Add("--nseq",       "integer", 5,                        1,    undef,"--local",   "number of sequences for each cmscan farm job", "set number of sequences for each cmscan farm job to <n>", \%opt_HH, \@opt_order_A);
 opt_Add("--wait",       "integer", 500,                      1,    undef,"--local",   "allow <n> minutes for cmscan jobs on farm",    "allow <n> wall-clock minutes for cmscan jobs on farm to finish, including queueing time", \%opt_HH, \@opt_order_A);
 opt_Add("--bigthresh",  "integer", 4000,                     1,    undef, undef,      "set minimum model length for using HMM mode to <n>", "set minimum model length for using HMM mode to <n>", \%opt_HH, \@opt_order_A);
-<<<<<<< HEAD
-opt_Add("--smallthresh","integer", 20,                       1,    undef, undef,      "set max model length for using max sensitivity mode to <n>", "set max model length for using max sensitivity mode to <n>", \%opt_HH, \@opt_order_A);
-=======
 opt_Add("--smallthresh","integer", 30,                       1,    undef, undef,      "set max model length for using max sensitivity mode to <n>", "set max model length for using max sensitivity mode to <n>", \%opt_HH, \@opt_order_A);
 opt_Add("--mxsize",     "integer", 1024,                     1,"--doalign",undef,     "with --doalign, set --mxsize <n> to <n>",      "with --doalign, set --mxsize <n> for cmalign to <n>", \%opt_HH, \@opt_order_A);
->>>>>>> 5c41e1e3
 
 $opt_group_desc_H{"2"} = "options for alternative modes";
  #       option               type   default                group  requires incompat                        preamble-output                                                      help-output    
