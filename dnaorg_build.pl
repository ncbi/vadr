--- conflicted
+++ resolved
@@ -88,30 +88,17 @@
 opt_Add("--keep",       "boolean", 0,                        1,    undef, undef,      "leaving intermediate files on disk",    "do not remove intermediate files, keep them all on disk", \%opt_HH, \@opt_order_A);
 
 $opt_group_desc_H{"2"} = "options affecting calibration of models";
-<<<<<<< HEAD
-#       option       type       default                group  requires incompat  preamble-output                          help-output    
-opt_Add("--slow",   "boolean", 0,                     2,    undef, undef,   "running cmcalibrate in slow mode",               "use default cmcalibrate parameters, not parameters optimized for speed", \%opt_HH, \@opt_order_A);
-opt_Add("--local",  "boolean", 0,                     2,    undef, undef,   "running cmcalibrate on local machine",           "run cmcalibrate locally, do not submit calibration jobs for each CM to the compute farm", \%opt_HH, \@opt_order_A);
-opt_Add("--nosubmit",  "boolean", 0,                  2,    undef, "--local","do not submit cmcalibrate jobs to farm, run later", "do not submit cmcalibrate jobs to farm, run later with qsub script", \%opt_HH, \@opt_order_A);
-opt_Add("--rammult",   "boolean",   0,                2,    undef, undef,   "for all models, multiply RAM Gb by ncpu for mem_free", "for all models, multiply RAM Gb by ncpu for mem_free", \%opt_HH, \@opt_order_A);
-opt_Add("--bigthresh", "integer", "2500",              2,    undef, undef,   "set minimum length for a big model to <n>",      "set minimum length for a big model to <n>", \%opt_HH, \@opt_order_A);
-opt_Add("--bigram",    "integer", "8",                2,    undef, undef,   "for big models, set Gb RAM per core for calibration to <n>", "for big models, set Gb RAM per core for calibration to <n>", \%opt_HH, \@opt_order_A);
-opt_Add("--biglen",  "real",     "0.16",              2,    undef, undef,   "for big models, set length to search in Mb as <x>", "for big models, set cmcalibrate length to search in Mb as <x>", \%opt_HH, \@opt_order_A);
-opt_Add("--bigncpu",  "integer", "4",                 2,    undef, undef,   "for big models, set number of CPUs for calibration to <n>", "for big models, set number of CPUs for calibration to <n>", \%opt_HH, \@opt_order_A);
-opt_Add("--bigtailp",  "real",   "0.30",              2,    undef, undef,   "for big models, set --tailp cmcalibrate parameter as <x>", "for big models, set --tailp cmcalibrate parameter as <x>", \%opt_HH, \@opt_order_A);
-=======
 #       option       type        default                group  requires incompat          preamble-output                                              help-output    
 opt_Add("--slow",      "boolean", 0,                     2,    undef, undef,              "running cmcalibrate in slow mode",                           "use default cmcalibrate parameters, not parameters optimized for speed", \%opt_HH, \@opt_order_A);
 opt_Add("--local",     "boolean", 0,                     2,    undef, undef,              "running cmcalibrate on local machine",                       "run cmcalibrate locally, do not submit calibration jobs for each CM to the compute farm", \%opt_HH, \@opt_order_A);
 opt_Add("--wait",      "integer", 1800,                  2,    undef,"--local,--nosubmit","allow <n> minutes for cmcalibrate jobs on farm",             "allow <n> wall-clock minutes for cmscan jobs on farm to finish, including queueing time", \%opt_HH, \@opt_order_A);
 opt_Add("--nosubmit",  "boolean", 0,                     2,    undef,"--local",           "do not submit cmcalibrate jobs to farm, run later",          "do not submit cmcalibrate jobs to farm, run later with qsub script", \%opt_HH, \@opt_order_A);
 opt_Add("--rammult",   "boolean", 0,                     2,    undef, undef,              "for all models, multiply RAM Gb by ncpu for mem_free",       "for all models, multiply RAM Gb by ncpu for mem_free", \%opt_HH, \@opt_order_A);
-opt_Add("--bigthresh", "integer", "3000",                2,    undef, undef,              "set minimum length for a big model to <n>",                  "set minimum length for a big model to <n>", \%opt_HH, \@opt_order_A);
+opt_Add("--bigthresh", "integer", "2500",                2,    undef, undef,              "set minimum length for a big model to <n>",                  "set minimum length for a big model to <n>", \%opt_HH, \@opt_order_A);
 opt_Add("--bigram",    "integer", "8",                   2,    undef, undef,              "for big models, set Gb RAM per core for calibration to <n>", "for big models, set Gb RAM per core for calibration to <n>", \%opt_HH, \@opt_order_A);
 opt_Add("--biglen",    "real",    "0.16",                2,    undef, undef,              "for big models, set length to search in Mb as <x>",          "for big models, set cmcalibrate length to search in Mb as <x>", \%opt_HH, \@opt_order_A);
-opt_Add("--bigncpu",   "integer", "8",                   2,    undef, undef,              "for big models, set number of CPUs for calibration to <n>",  "for big models, set number of CPUs for calibration to <n>", \%opt_HH, \@opt_order_A);
+opt_Add("--bigncpu",   "integer", "4",                   2,    undef, undef,              "for big models, set number of CPUs for calibration to <n>",  "for big models, set number of CPUs for calibration to <n>", \%opt_HH, \@opt_order_A);
 opt_Add("--bigtailp",  "real",    "0.30",                2,    undef, undef,              "for big models, set --tailp cmcalibrate parameter as <x>",   "for big models, set --tailp cmcalibrate parameter as <x>", \%opt_HH, \@opt_order_A);
->>>>>>> cead991f
 
 $opt_group_desc_H{"3"} = "optional output files";
 #       option       type       default                group  requires incompat  preamble-output                          help-output    
