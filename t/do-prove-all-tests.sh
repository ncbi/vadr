#!/bin/bash

RETVAL=0;
CURRETVAL=0;

# we require 0 or 1 args, if 1 arg, it must be 'teamcity'
do_teamcity=0
if [ $# != 0 ]; then
    if [ $# -gt 1 ] || [ $1 != "teamcity" ]; then 
        echo "Usage:"
        echo "$0"
        echo "OR"
        echo "$0 teamcity"
        exit 1;
    fi
    # if we get here, there's 1 arg and it's 'teamcity'
    do_teamcity=1;
fi

if [ -z "${VADRSCRIPTSDIR}" ] ; then
    echo "VADRSCRIPTSDIR environment variable is not set, set it to top-level vadr/ dir and rerun"
    exit 1
fi
if [ -z "${VADRINSTALLDIR}" ] ; then
    echo "VADRINSTALLDIR environment variable is not set, set it to top-level vadr/ dir and rerun"
    exit 1
fi
if [ -z "${VADRMODELDIR}" ] ; then
    echo "VADRMODELDIR environment variable is not set, set it to top-level vadr/ dir and rerun"
    exit 1
fi

for test in \
    01-coords.t \
    02-seed.t \
    03-parseblast.t \
    04-ifile.t \
    05-annot-mdlopts.t \
    06-iss12-longseqnames.t \
; do
    if [ $do_teamcity = 1 ]; then
        echo "##teamcity[testStarted name=\"$test\" captureStandardOutput='true']"
    fi

    prove -v $VADRSCRIPTSDIR/t/$test;
    CURRETVAL=$?

<<<<<<< HEAD
    if [ $do_teamcity = 1 ]; then 
        if [ $ret_val != 0 ]; then
=======
    if [ $do_teamcity == 1 ]; then 
        if [ $CURRETVAL != 0 ]; then
>>>>>>> 03104128
            echo "##teamcity[testFailed name=\"$test\" message=\"v-test.pl failure\"]"
        fi
        echo "##teamcity[testFinished name=\"$test\"]"
    fi

    if [ $CURRETVAL != 0 ]; then
        RETVAL=1
    fi
done

if [ $RETVAL == 0 ]; then
   echo "Success: all tests passed"
   exit 0
else 
   echo "FAIL: at least one test failed"
   exit 1
fi<|MERGE_RESOLUTION|>--- conflicted
+++ resolved
@@ -45,13 +45,8 @@
     prove -v $VADRSCRIPTSDIR/t/$test;
     CURRETVAL=$?
 
-<<<<<<< HEAD
     if [ $do_teamcity = 1 ]; then 
-        if [ $ret_val != 0 ]; then
-=======
-    if [ $do_teamcity == 1 ]; then 
         if [ $CURRETVAL != 0 ]; then
->>>>>>> 03104128
             echo "##teamcity[testFailed name=\"$test\" message=\"v-test.pl failure\"]"
         fi
         echo "##teamcity[testFinished name=\"$test\"]"
